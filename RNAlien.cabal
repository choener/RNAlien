name:                RNAlien
<<<<<<< HEAD
version:             1.5.0
=======
version:             1.3.8
>>>>>>> 698263b0
synopsis:            Unsupervized construction of RNA family models
description:         RNAlien is a tool for automatic construction of RNAfamily models from a single sequence.
                     .
                     It is available as a commandline tool, for testing or construction of few sequences the webservice can be used.
                     .
                     The source code of RNAlien, as well as the webserver is open source and available via GitHub (License GPL-3):
                     .
                     * <https://github.com/eggzilla/RNAlien RNAlien>
                     .
                     * <https://github.com/eggzilla/AlienServer AlienServer>
                     .
                     TaxonomyTools which can be used to visualise the organisms included in a RNAlien result can be found here (License GPL-3):
                     .
                     * <https://github.com/eggzilla/TaxonomyTools TaxonomyTools-Github>
                     .
                     * <https://hackage.haskell.org/package/Taxonomy TaxonomyTools-Hackage>
                     .
                     For instruction how to use RNAlien please see the <http://rna.tbi.univie.ac.at/rnalien/help Help page>.
                     .
                     Dependencies:
                     .
                     * <http://infernal.janelia.org/ Infernal>
                     .
                     * <http://www.bioinf.uni-freiburg.de/Software/LocARNA/#download Locarna>
                     .
                     * <https://www.tbi.univie.ac.at/~wash/RNAz/ RNAz>
                     .
                     * <http://wash.github.io/rnacode/ RNAcode>
                     .
                     * <http://www.tbi.univie.ac.at/RNA/index.html#download ViennaRNA package>
                     .
                     Installation via cabal-install:
                     .
                     > cabal install RNAlien

license:             GPL-3
license-file:        LICENSE
author:              Florian Eggenhofer
maintainer:          egg@informatik.uni-freiburg.de
copyright:           Florian Eggenhofer
category:            Bioinformatics
build-type:          Simple
cabal-version:       >=1.10

source-repository head
  type:     git
  location: https://github.com/eggzilla/RNAlien

source-repository this
  type:     git
<<<<<<< HEAD
  location: https://github.com/eggzilla/RNAlien/tree/1.5.0
  tag:      1.5.0

=======
  location: https://github.com/eggzilla/RNAlien/tree/1.3.8
  tag:      1.3.8
                     
>>>>>>> 698263b0
executable RNAlien
  Hs-Source-Dirs:      ./src/Bio/
  main-is:	           RNAlien.hs
  ghc-options:         -Wall
  default-language:    Haskell2010
  other-modules:       Paths_RNAlien
  build-depends:       base >=4.5 && <5, cmdargs, directory,
                       random, containers, RNAlien, time, either-unwrap, filepath,
                       BiobaseFasta == 0.3.0.*

executable RNAlienStatistics
  Hs-Source-Dirs:      ./src/Bio/
  main-is:             RNAlienStatistics.hs
  ghc-options:         -Wall
  default-language:    Haskell2010
  other-modules:       Paths_RNAlien
  build-depends:       base >=4.5 && <5, cmdargs, cassava, vector, process, bytestring, either-unwrap, RNAlien, directory, split, filepath, ViennaRNAParser>=1.3.2, BiobaseFasta == 0.3.0.*, BiobaseTypes == 0.2.0.*

executable cmsearchToBed
  Hs-Source-Dirs:      ./src/Bio/
  main-is:             cmsearchToBED.hs
  ghc-options:         -Wall
  default-language:    Haskell2010
  other-modules:       Paths_RNAlien
  build-depends:       base >=4.5 && <5, cmdargs, either-unwrap, RNAlien, bytestring, text

executable RNAcentralHTTPRequest
  Hs-Source-Dirs:      ./src/Bio/
  main-is:             RNAcentralHTTPRequest.hs
  ghc-options:         -Wall
  default-language:    Haskell2010
  other-modules:       Paths_RNAlien
  build-depends:       base >=4.5 && <5, cmdargs, either-unwrap, RNAlien

Library
  Hs-Source-Dirs:      ./src/
  ghc-options:         -Wall -fno-warn-unused-do-bind
  default-language:    Haskell2010
  build-depends:       base >=4.5 && <5, cmdargs, ViennaRNAParser>=1.3.2, process, directory,
                       parsec, random, bytestring, Taxonomy >= 1.0.3, either-unwrap, containers, ClustalParser>=1.2.1, vector, edit-distance, cassava, matrix, hierarchical-clustering, filepath, HTTP, http-conduit, hxt, network<=2.8.0.0, aeson, text, transformers, pureMD5, http-types, text-metrics,
                       BiobaseTypes == 0.2.0.*, BiobaseFasta == 0.3.0.* , BiobaseBlast == 0.3.0.*, BlastHTTP >= 1.4.0, BiobaseHTTP == 1.1.0
  Exposed-Modules:     Bio.RNAlienData
                       Bio.RNAlienLibrary
                       Bio.RNAcentralHTTP
                       Bio.InfernalParser<|MERGE_RESOLUTION|>--- conflicted
+++ resolved
@@ -1,9 +1,5 @@
 name:                RNAlien
-<<<<<<< HEAD
 version:             1.5.0
-=======
-version:             1.3.8
->>>>>>> 698263b0
 synopsis:            Unsupervized construction of RNA family models
 description:         RNAlien is a tool for automatic construction of RNAfamily models from a single sequence.
                      .
@@ -54,15 +50,9 @@
 
 source-repository this
   type:     git
-<<<<<<< HEAD
   location: https://github.com/eggzilla/RNAlien/tree/1.5.0
   tag:      1.5.0
-
-=======
-  location: https://github.com/eggzilla/RNAlien/tree/1.3.8
-  tag:      1.3.8
                      
->>>>>>> 698263b0
 executable RNAlien
   Hs-Source-Dirs:      ./src/Bio/
   main-is:	           RNAlien.hs
