-- | This module contains functions for RNAlien
{-# LANGUAGE RankNTypes #-}
module Bio.RNAlienLibrary (
                           module Bio.RNAlienData,
                           createSessionID,
                           logMessage,
                           logEither,
                           modelConstructer,
                           constructTaxonomyRecordsCSVTable,
                           resultSummary,
                           setVerbose,
                           logToolVersions,
                           checkTools,
                           systemCMsearch,
                           readCMSearch,
                           readCMSearches,
                           compareCM,
                           parseCMSearch,
                           cmSearchsubString,
                           setInitialTaxId,
                           evaluateConstructionResult,
                           readCMstat,
                           parseCMstat,
                           checkNCBIConnection,
                           preprocessClustalForRNAz,
                           preprocessClustalForRNAzExternal,
                           rnaZEvalOutput,
                           reformatFasta,
                           checkTaxonomyRestriction,
                           preprocessClustalForRNAztest,
                           evaluePartitionTrimCMsearchHits
                           )
where
   
import System.Process 
import qualified System.FilePath as FP
import Text.ParserCombinators.Parsec 
import Data.List
import Data.Char
import Bio.Core.Sequence 
import Bio.Sequence.Fasta 
import Bio.BlastXML
import Bio.ClustalParser
import Data.Int (Int16)
import Bio.RNAlienData
import qualified Data.ByteString.Lazy.Char8 as L
import Bio.Taxonomy 
import Data.Either.Unwrap
import Data.Maybe
import Bio.EntrezHTTP 
import System.Exit
import Data.Either (lefts,rights,Either)
import qualified Text.EditDistance as ED   
import qualified Data.Vector as V
import Control.Concurrent 
import System.Random
import Data.Csv
import Data.Matrix
import Bio.BlastHTTP 
import Data.Clustering.Hierarchical
import System.Directory
import System.Console.CmdArgs
import qualified Control.Exception.Base as CE
import Bio.RNAfoldParser
import Bio.RNAalifoldParser
import Bio.RNAzParser
import Network.HTTP
import qualified Bio.RNAcodeParser as RC
import Bio.RNAcentralHTTP
import Bio.InfernalParser
import qualified Data.Text as T
import qualified Data.Text.IO as TI
import qualified Data.Text.Encoding as DTE
<<<<<<< HEAD
import Control.Monad.State.Lazy
=======
import qualified Data.Text.Lazy.Encoding as E
import qualified Data.Text.Lazy as TL
import qualified Data.Text.Lazy.IO as TIO
>>>>>>> 9966df80

-- | Initial RNA family model construction - generates iteration number, seed alignment and model
modelConstructer :: StaticOptions -> ModelConstruction -> IO ModelConstruction
modelConstructer staticOptions modelConstruction = do
  logMessage ("Iteration: " ++ show (iterationNumber modelConstruction) ++ "\n") (tempDirPath staticOptions)
  iterationSummary modelConstruction staticOptions
  let currentIterationNumber = (iterationNumber modelConstruction)
  let foundSequenceNumber = length (concatMap sequenceRecords (taxRecords modelConstruction))
  --extract queries
  let queries = extractQueries foundSequenceNumber modelConstruction
  logVerboseMessage (verbositySwitch staticOptions) ("Queries:" ++ show queries ++ "\n") (tempDirPath staticOptions)
  let iterationDirectory = (tempDirPath staticOptions) ++ (show currentIterationNumber) ++ "/"
  let maybeLastTaxId = extractLastTaxId (taxonomicContext modelConstruction)
  if (isNothing maybeLastTaxId) then logMessage ("Lineage: Could not extract last tax id \n") (tempDirPath staticOptions) else (return ())
  --If highest node in linage was used as upper taxonomy limit, taxonomic tree is exhausted
  if (maybe True (\uppertaxlimit -> maybe True (\lastTaxId -> uppertaxlimit /= lastTaxId) maybeLastTaxId) (upperTaxonomyLimit modelConstruction))
     then do
       createDirectory (iterationDirectory) 
       let (upperTaxLimit,lowerTaxLimit) = setTaxonomicContextEntrez currentIterationNumber (taxonomicContext modelConstruction) (upperTaxonomyLimit modelConstruction)
       logVerboseMessage (verbositySwitch staticOptions) ("Upper taxonomy limit: " ++ (show upperTaxLimit) ++ "\n " ++ "Lower taxonomy limit: "++ show lowerTaxLimit ++ "\n") (tempDirPath staticOptions)
       --search queries
       let expectThreshold = setBlastExpectThreshold modelConstruction
       searchResults <- catchAll (searchCandidates staticOptions Nothing currentIterationNumber upperTaxLimit lowerTaxLimit expectThreshold queries) 
                        (\e -> do logWarning ("Warning: Search results iteration" ++ show (iterationNumber modelConstruction) ++ " - exception: " ++ show e) (tempDirPath staticOptions)
                                  return (SearchResult [] Nothing))
       currentTaxonomicContext <- getTaxonomicContextEntrez upperTaxLimit (taxonomicContext modelConstruction)
       if null (candidates searchResults)
         then do
            alignmentConstructionWithoutCandidates currentTaxonomicContext upperTaxLimit staticOptions modelConstruction
         else do            
            alignmentConstructionWithCandidates currentTaxonomicContext upperTaxLimit searchResults staticOptions modelConstruction
     else do
       logMessage ("Message: Modelconstruction complete: Out of queries or taxonomic tree exhausted\n") (tempDirPath staticOptions)
       modelConstructionResult staticOptions modelConstruction

catchAll :: IO a -> (CE.SomeException -> IO a) -> IO a
catchAll = CE.catch

setInitialTaxId :: Maybe String -> String -> Maybe Int -> Sequence -> IO (Maybe Int)
setInitialTaxId inputBlastDatabase tempdir inputTaxId inputSequence = do
  if (isNothing inputTaxId)
    then do
      initialTaxId <- findTaxonomyStart inputBlastDatabase tempdir inputSequence
      return (Just initialTaxId)
    else do 
        return inputTaxId

extractLastTaxId :: Maybe Taxon -> Maybe Int
extractLastTaxId taxon 
  | isNothing taxon = Nothing
  | V.null lineageExVector = Nothing
  | otherwise = Just (lineageTaxId (V.head lineageExVector))
    where lineageExVector = V.fromList (lineageEx (fromJust taxon))

modelConstructionResult :: StaticOptions -> ModelConstruction -> IO ModelConstruction
modelConstructionResult staticOptions modelConstruction = do
  let currentIterationNumber = iterationNumber modelConstruction
  let outputDirectory = tempDirPath staticOptions
  logMessage ("Global search iteration: " ++ show currentIterationNumber ++ "\n") outputDirectory
  iterationSummary modelConstruction staticOptions
  let foundSequenceNumber = length (concatMap sequenceRecords (taxRecords modelConstruction))
  --extract queries
  --let querySeqIds = selectedQueries modelConstruction ---
  let queries = extractQueries foundSequenceNumber modelConstruction ---
  --let alignedSequences' = map nucleotideSequence (concatMap sequenceRecords (taxRecords modelConstruction)) ---
  logVerboseMessage (verbositySwitch staticOptions) ("Queries:" ++ show queries ++ "\n") outputDirectory
  let iterationDirectory = outputDirectory ++ (show currentIterationNumber) ++ "/"
  createDirectory (iterationDirectory)
  let logFileDirectoryPath = iterationDirectory ++ "log"
  createDirectoryIfMissing False logFileDirectoryPath
  let expectThreshold = setBlastExpectThreshold modelConstruction
  (alignmentResults,currentPotentialMembers) <- if isJust (taxRestriction staticOptions)
    then do
      --taxonomic restriction
      let (upperTaxLimit,lowerTaxLimit) = setRestrictedTaxonomyLimits (fromJust (taxRestriction staticOptions))
      restrictedCandidates <- catchAll (searchCandidates staticOptions (taxRestriction staticOptions) currentIterationNumber upperTaxLimit lowerTaxLimit expectThreshold queries)
                     (\e -> do logWarning ("Warning: Search results iteration" ++ show currentIterationNumber ++ " - exception: " ++ show e) outputDirectory
                               return (SearchResult [] Nothing))
      let uniqueCandidates = filterDuplicates modelConstruction restrictedCandidates
      (restrictedAlignmentResults,restrictedPotentialMembers) <- catchAll (alignCandidates staticOptions modelConstruction (fromJust (taxRestriction staticOptions)) uniqueCandidates)
                           (\e -> do logWarning ("Warning: Alignment results iteration" ++ show currentIterationNumber ++ " - exception: " ++ show e) outputDirectory
                                     return  ([],[]))
      let currentPotentialMembers = [SearchResult restrictedPotentialMembers (blastDatabaseSize restrictedCandidates)]
      return (restrictedAlignmentResults,currentPotentialMembers)
    else do
      --taxonomic context archea
      let (upperTaxLimit1,lowerTaxLimit1) = (Just (2157 :: Int), Nothing)
      candidates1 <- catchAll  (searchCandidates staticOptions (Just "archea") currentIterationNumber upperTaxLimit1 lowerTaxLimit1 expectThreshold queries)
                     (\e -> do logWarning ("Warning: Search results iteration" ++ show currentIterationNumber ++ " - exception: " ++ show e) outputDirectory
                               return (SearchResult [] Nothing))
      let uniqueCandidates1 = filterDuplicates modelConstruction candidates1 
      (alignmentResults1,potentialMembers1) <- catchAll (alignCandidates staticOptions modelConstruction "archea" uniqueCandidates1)
                           (\e -> do logWarning ("Warning: Alignment results iteration" ++ show currentIterationNumber ++ " - exception: " ++ show e) outputDirectory
                                     return  ([],[]))
      --taxonomic context bacteria
      let (upperTaxLimit2,lowerTaxLimit2) = (Just (2 :: Int), Nothing)
      candidates2 <- catchAll (searchCandidates staticOptions (Just "bacteria") currentIterationNumber upperTaxLimit2 lowerTaxLimit2 expectThreshold queries)
                     (\e -> do logWarning ("Warning: Search results iteration" ++ show currentIterationNumber ++ " - exception: " ++ show e) outputDirectory
                               return (SearchResult [] Nothing))
      let uniqueCandidates2 = filterDuplicates modelConstruction candidates2
      (alignmentResults2,potentialMembers2) <- catchAll (alignCandidates staticOptions modelConstruction "bacteria" uniqueCandidates2)
                           (\e -> do logWarning ("Warning: Alignment results iteration" ++ show currentIterationNumber ++ " - exception: " ++ show e) outputDirectory
                                     return  ([],[]))
      --taxonomic context eukaryia
      let (upperTaxLimit3,lowerTaxLimit3) = (Just (2759 :: Int), Nothing)
      candidates3 <- catchAll (searchCandidates staticOptions (Just "eukaryia") currentIterationNumber upperTaxLimit3 lowerTaxLimit3 expectThreshold queries)
                     (\e -> do logWarning ("Warning: Search results iteration" ++ show currentIterationNumber ++ " - exception: " ++ show e) outputDirectory
                               return (SearchResult [] Nothing))
      let uniqueCandidates3 = filterDuplicates modelConstruction candidates3
      (alignmentResults3,potentialMembers3) <- catchAll (alignCandidates staticOptions modelConstruction "eukaryia" uniqueCandidates3)
                           (\e -> do logWarning ("Warning: Alignment results iteration" ++ show currentIterationNumber ++ " - exception: " ++ show e) outputDirectory
                                     return  ([],[]))
      let alignmentResults = alignmentResults1 ++ alignmentResults2 ++ alignmentResults3
      let currentPotentialMembers = [SearchResult potentialMembers1 (blastDatabaseSize candidates1), SearchResult potentialMembers2 (blastDatabaseSize candidates2), SearchResult potentialMembers3 (blastDatabaseSize candidates3)]
      return (alignmentResults,currentPotentialMembers)
  let preliminaryFastaPath = iterationDirectory ++ "model.fa"
  let preliminaryCMPath = iterationDirectory ++ "model.cm"
  let preliminaryAlignmentPath = iterationDirectory ++ "model.stockholm"
  let preliminaryCMLogPath = iterationDirectory ++ "model.cm.log"
  let nextModelConstructionInput = constructNext currentIterationNumber modelConstruction alignmentResults Nothing Nothing [] currentPotentialMembers (alignmentModeInfernal modelConstruction)
  if (length alignmentResults == 0) && (not (alignmentModeInfernal modelConstruction))
    then do
      logVerboseMessage (verbositySwitch staticOptions) ("Alignment result initial mode\n") outputDirectory
      logMessage ("Message: No sequences found that statisfy filters. Try to reconstruct model with less strict cutoff parameters.") outputDirectory
      let alignedSequences = extractAlignedSequences (iterationNumber modelConstruction) modelConstruction
      let alignmentSequences = map snd (V.toList (V.concat [alignedSequences]))
      writeFasta preliminaryFastaPath alignmentSequences
      let cmBuildFilepath = iterationDirectory ++ "model" ++ ".cmbuild"
      let refinedAlignmentFilepath = iterationDirectory ++ "modelrefined" ++ ".stockholm"
      let cmBuildOptions ="--refine " ++ refinedAlignmentFilepath
      let foldFilepath = iterationDirectory ++ "model" ++ ".fold"
      _ <- systemRNAfold preliminaryFastaPath foldFilepath
      foldoutput <- readRNAfold foldFilepath
      let seqStructure = foldSecondaryStructure (fromRight foldoutput)
      let stockholAlignment = convertFastaFoldStockholm (head alignmentSequences) seqStructure
      writeFile preliminaryAlignmentPath stockholAlignment
      _ <- systemCMbuild cmBuildOptions preliminaryAlignmentPath preliminaryCMPath cmBuildFilepath
      _ <- systemCMcalibrate "fast" (cpuThreads staticOptions) preliminaryCMPath preliminaryCMLogPath
      resultModelConstruction <- reevaluatePotentialMembers staticOptions nextModelConstructionInput
      return resultModelConstruction
    else do     
      if (alignmentModeInfernal modelConstruction)
        then do
          logVerboseMessage (verbositySwitch staticOptions) ("Alignment construction with candidates - infernal mode\n") outputDirectory
          constructModel nextModelConstructionInput staticOptions
          writeFile (iterationDirectory ++ "done") ""
          logMessage (iterationSummaryLog nextModelConstructionInput) outputDirectory
          logVerboseMessage (verbositySwitch staticOptions) (show nextModelConstructionInput) outputDirectory
          resultModelConstruction <- reevaluatePotentialMembers staticOptions nextModelConstructionInput
          return resultModelConstruction
        else do
          logVerboseMessage (verbositySwitch staticOptions) ("Alignment construction with candidates - initial mode\n") outputDirectory
          constructModel nextModelConstructionInput staticOptions
          let nextModelConstructionInputInfernalMode = nextModelConstructionInput {alignmentModeInfernal = True}
          logMessage (iterationSummaryLog nextModelConstructionInputInfernalMode) outputDirectory
          logVerboseMessage (verbositySwitch staticOptions) (show nextModelConstructionInputInfernalMode) outputDirectory
          writeFile (iterationDirectory ++ "done") ""
          resultModelConstruction <- reevaluatePotentialMembers staticOptions nextModelConstructionInputInfernalMode
          return resultModelConstruction

-- | Reevaluate collected potential members for inclusion in the result model
reevaluatePotentialMembers :: StaticOptions -> ModelConstruction -> IO ModelConstruction
reevaluatePotentialMembers staticOptions modelConstruction = do
  let currentIterationNumber = iterationNumber modelConstruction
  let outputDirectory = tempDirPath staticOptions
  iterationSummary modelConstruction staticOptions
  logMessage ("Reevaluation of potential members iteration: " ++ show currentIterationNumber ++ "\n") outputDirectory
  let iterationDirectory = outputDirectory ++ (show currentIterationNumber) ++ "/"
  createDirectory (iterationDirectory)
  let indexedPotentialMembers = V.indexed (V.fromList (potentialMembers modelConstruction))
  potentialMembersAlignmentResultVector <- V.mapM (\(i,searchresult) -> (alignCandidates staticOptions modelConstruction (show i ++ "_") searchresult)) indexedPotentialMembers
  let potentialMembersAlignmentResults = V.toList potentialMembersAlignmentResultVector
  let alignmentResults = concatMap fst potentialMembersAlignmentResults
  let discardedMembers = concatMap snd potentialMembersAlignmentResults
  writeFile (outputDirectory  ++ "log/discarded") (concatMap show discardedMembers)
  let resultFastaPath = outputDirectory  ++ "result.fa"
  let resultCMPath = outputDirectory ++ "result.cm"
  let resultAlignmentPath = outputDirectory ++ "result.stockholm"
  let resultCMLogPath = outputDirectory ++ "log/result.cm.log"
  if null alignmentResults
    then do
      let lastIterationFastaPath = outputDirectory ++ show (currentIterationNumber - 1)++ "/model.fa"
      let lastIterationAlignmentPath = outputDirectory ++ show (currentIterationNumber - 1)  ++ "/model.stockholm"
      let lastIterationCMPath = outputDirectory ++ show (currentIterationNumber - 1)++ "/model.cm"
      copyFile lastIterationCMPath resultCMPath
      --copyFile lastIterationCMPath (resultCMPath ++ ".bak1")
      copyFile lastIterationFastaPath resultFastaPath
      copyFile lastIterationAlignmentPath resultAlignmentPath
      _ <- systemCMcalibrate "standard" (cpuThreads staticOptions) resultCMPath resultCMLogPath
      writeFile (iterationDirectory ++ "done") ""
      return modelConstruction
    else do
      let lastIterationFastaPath = outputDirectory ++ show currentIterationNumber ++ "/model.fa"
      let lastIterationAlignmentPath = outputDirectory ++ show currentIterationNumber  ++ "/model.stockholm"
      let lastIterationCMPath = outputDirectory ++ show currentIterationNumber ++ "/model.cm"
      logVerboseMessage (verbositySwitch staticOptions) ("Alignment construction with candidates - infernal mode\n") outputDirectory
      let nextModelConstructionInput = constructNext currentIterationNumber modelConstruction alignmentResults Nothing Nothing [] [] (alignmentModeInfernal modelConstruction)
      constructModel nextModelConstructionInput staticOptions
      copyFile lastIterationCMPath resultCMPath
      --debug
      --copyFile lastIterationCMPath (resultCMPath ++ ".bak2")
      copyFile lastIterationFastaPath resultFastaPath
      copyFile lastIterationAlignmentPath resultAlignmentPath
      logMessage (iterationSummaryLog nextModelConstructionInput) outputDirectory
      logVerboseMessage (verbositySwitch staticOptions) (show nextModelConstructionInput) outputDirectory
      _ <- systemCMcalibrate "standard" (cpuThreads staticOptions) resultCMPath resultCMLogPath
      writeFile (iterationDirectory ++ "done") ""
      return nextModelConstructionInput
  
---------------------------------------------------------
                  
alignmentConstructionWithCandidates :: Maybe Taxon -> Maybe Int -> SearchResult -> StaticOptions -> ModelConstruction -> IO ModelConstruction
alignmentConstructionWithCandidates currentTaxonomicContext currentUpperTaxonomyLimit searchResults staticOptions modelConstruction = do
    --candidates usedUpperTaxonomyLimit blastDatabaseSize 
    let currentIterationNumber = (iterationNumber modelConstruction)
    let iterationDirectory = (tempDirPath staticOptions) ++ (show currentIterationNumber) ++ "/"                             
    --let usedUpperTaxonomyLimit = (snd (head candidates))                               
    --align search result
    (alignmentResults,potentialMemberEntries) <- catchAll (alignCandidates staticOptions modelConstruction "" searchResults)
                        (\e -> do logWarning ("Warning: Alignment results iteration" ++ show (iterationNumber modelConstruction) ++ " - exception: " ++ show e) (tempDirPath staticOptions)
                                  return ([],[]))
    let currentPotentialMembers = [SearchResult potentialMemberEntries (blastDatabaseSize searchResults)]
    if (length alignmentResults == 0) && (not (alignmentModeInfernal modelConstruction))
      then do
        logVerboseMessage (verbositySwitch staticOptions) ("Alignment construction with candidates - length 1 - inital mode" ++ "\n") (tempDirPath staticOptions)
        --too few sequences for alignment. because of lack in sequences no cm was constructed before
        --reusing previous modelconstruction with increased upperTaxonomyLimit but include found sequence
        --prepare next iteration
        let newTaxEntries = (taxRecords modelConstruction) ++ (buildTaxRecords alignmentResults currentIterationNumber)
        let nextModelConstructionInputWithThreshold = modelConstruction {iterationNumber = (currentIterationNumber + 1),upperTaxonomyLimit = currentUpperTaxonomyLimit, taxRecords = newTaxEntries,taxonomicContext = currentTaxonomicContext}
        logMessage (iterationSummaryLog nextModelConstructionInputWithThreshold) (tempDirPath staticOptions)
        logVerboseMessage (verbositySwitch staticOptions)  (show nextModelConstructionInputWithThreshold) (tempDirPath staticOptions)     ----      
        writeFile (iterationDirectory ++ "done") ""
        nextModelConstruction <- modelConstructer staticOptions nextModelConstructionInputWithThreshold           
        return nextModelConstruction 
      else do
        if (alignmentModeInfernal modelConstruction)
          then do
            logVerboseMessage (verbositySwitch staticOptions) ("Alignment construction with candidates - infernal mode\n") (tempDirPath staticOptions)
            --prepare next iteration
            let nextModelConstructionInput = constructNext currentIterationNumber modelConstruction alignmentResults currentUpperTaxonomyLimit currentTaxonomicContext [] currentPotentialMembers True        
            constructModel nextModelConstructionInput staticOptions               
            writeFile (iterationDirectory ++ "done") ""
            logMessage (iterationSummaryLog nextModelConstructionInput) (tempDirPath staticOptions)
            logVerboseMessage (verbositySwitch staticOptions)  (show nextModelConstructionInput) (tempDirPath staticOptions)
            --select queries
            currentSelectedQueries <- selectQueries staticOptions modelConstruction alignmentResults
            let nextModelConstructionInputWithQueries = nextModelConstructionInput {selectedQueries = currentSelectedQueries}
            nextModelConstruction <- modelConstructer staticOptions nextModelConstructionInputWithQueries
            return nextModelConstruction
          else do
            logVerboseMessage (verbositySwitch staticOptions) ("Alignment construction with candidates - initial mode\n") (tempDirPath staticOptions)
            --First round enough candidates are available for modelconstruction, alignmentModeInfernal is set to true after this iteration
            --prepare next iteration
            let nextModelConstructionInput = constructNext currentIterationNumber modelConstruction alignmentResults currentUpperTaxonomyLimit currentTaxonomicContext [] currentPotentialMembers False       
            constructModel nextModelConstructionInput staticOptions
            currentSelectedQueries <- selectQueries staticOptions modelConstruction alignmentResults
            --select queries
            let nextModelConstructionInputWithInfernalMode = nextModelConstructionInput {alignmentModeInfernal = True, selectedQueries = currentSelectedQueries}
            logMessage (iterationSummaryLog  nextModelConstructionInputWithInfernalMode) (tempDirPath staticOptions)
            logVerboseMessage (verbositySwitch staticOptions)  (show  nextModelConstructionInputWithInfernalMode) (tempDirPath staticOptions)
            writeFile (iterationDirectory ++ "done") ""
            nextModelConstruction <- modelConstructer staticOptions nextModelConstructionInputWithInfernalMode        
            return nextModelConstruction
               
alignmentConstructionWithoutCandidates :: Maybe Taxon -> Maybe Int ->  StaticOptions -> ModelConstruction -> IO ModelConstruction
alignmentConstructionWithoutCandidates currentTaxonomicContext upperTaxLimit staticOptions modelConstruction = do
    let currentIterationNumber = (iterationNumber modelConstruction)
    let iterationDirectory = (tempDirPath staticOptions) ++ (show currentIterationNumber) ++ "/"   
    --Found no new candidates in this iteration, reusing previous modelconstruction with increased upperTaxonomyLimit
    let nextModelConstructionInputWithThreshold = modelConstruction  {iterationNumber = (currentIterationNumber + 1),upperTaxonomyLimit = upperTaxLimit,taxonomicContext = currentTaxonomicContext}
    --copy model and alignment from last iteration in place if present
    let previousIterationCMPath = (tempDirPath staticOptions) ++ (show (currentIterationNumber - 1)) ++ "/model.cm"
    previousIterationCMexists <- doesFileExist previousIterationCMPath
    if previousIterationCMexists
      then do
        logVerboseMessage (verbositySwitch staticOptions) ("Alignment construction no candidates - previous cm\n") (tempDirPath staticOptions)
        let previousIterationFastaPath = (tempDirPath staticOptions) ++ (show (currentIterationNumber - 1)) ++ "/model.fa"
        let previousIterationAlignmentPath = (tempDirPath staticOptions) ++ (show (currentIterationNumber - 1)) ++ "/model.stockholm"
        let thisIterationFastaPath = (tempDirPath staticOptions) ++ (show (currentIterationNumber)) ++ "/model.fa"
        let thisIterationAlignmentPath = (tempDirPath staticOptions) ++ (show (currentIterationNumber)) ++ "/model.stockholm"
        let thisIterationCMPath = (tempDirPath staticOptions) ++ (show (currentIterationNumber)) ++ "/model.cm"
        copyFile previousIterationFastaPath thisIterationFastaPath
        copyFile previousIterationAlignmentPath thisIterationAlignmentPath
        copyFile previousIterationCMPath thisIterationCMPath
        logMessage (iterationSummaryLog nextModelConstructionInputWithThreshold) (tempDirPath staticOptions)
        logVerboseMessage (verbositySwitch staticOptions) (show nextModelConstructionInputWithThreshold) (tempDirPath staticOptions)
        writeFile (iterationDirectory ++ "done") ""
        nextModelConstruction <- modelConstructer staticOptions nextModelConstructionInputWithThreshold           
        return nextModelConstruction
      else do
        logVerboseMessage (verbositySwitch staticOptions) ("Alignment construction no candidates - no previous iteration cm\n") (tempDirPath staticOptions)
        logMessage (iterationSummaryLog nextModelConstructionInputWithThreshold) (tempDirPath staticOptions)
        logVerboseMessage (verbositySwitch staticOptions) (show nextModelConstructionInputWithThreshold) (tempDirPath staticOptions)    ----       
        writeFile (iterationDirectory ++ "done") ""
        nextModelConstruction <- modelConstructer staticOptions nextModelConstructionInputWithThreshold           
        return nextModelConstruction
           
findTaxonomyStart :: Maybe String -> String -> Sequence -> IO Int
findTaxonomyStart inputBlastDatabase temporaryDirectory querySequence = do
  let queryIndexString = "1"
  let hitNumberQuery = buildHitNumberQuery "&HITLIST_SIZE=10" 
  let registrationInfo = buildRegistration "RNAlien" "florian.eggenhofer@univie.ac.at"
  let blastQuery = BlastHTTPQuery (Just "ncbi") (Just "blastn") inputBlastDatabase [querySequence] (Just (hitNumberQuery ++ registrationInfo)) (Just (5400000000 :: Int))
  logMessage ("No tax id provided - Sending find taxonomy start blast query \n") temporaryDirectory
  blastOutput <- CE.catch (blastHTTP blastQuery)
                       (\e -> do let err = show (e :: CE.IOException)
                                 logWarning ("Warning: Blast attempt failed:" ++ " " ++ err) temporaryDirectory
                                 error "findTaxonomyStart: Blast attempt failed"
                                 return (Left ""))
  let logFileDirectoryPath =  temporaryDirectory ++ "taxonomystart" ++ "/" 
  createDirectory logFileDirectoryPath
  writeFile (logFileDirectoryPath ++ "/" ++ queryIndexString  ++ "_1blastOutput") (show blastOutput)
  logEither blastOutput temporaryDirectory 
  let blastHitsArePresent = either (\_ -> False) blastMatchesPresent blastOutput
  if (blastHitsArePresent)
     then do
       let rightBlast = fromRight blastOutput
       let bestHit = getBestHit rightBlast
       bestBlastHitTaxIdOutput <- retrieveBlastHitTaxIdEntrez [bestHit]
       let taxIdFromEntrySummaries = extractTaxIdFromEntrySummaries (snd bestBlastHitTaxIdOutput)
       if (null taxIdFromEntrySummaries) then (error "findTaxonomyStart: - head: empty list of taxonomy entry summary for best hit")  else return ()
       let rightBestTaxIdResult = head taxIdFromEntrySummaries
       logMessage ("Initial TaxId: " ++ (show rightBestTaxIdResult) ++ "\n") temporaryDirectory
       CE.evaluate rightBestTaxIdResult
     else error "Find taxonomy start: Could not find blast hits to use as a taxonomic starting point"

searchCandidates :: StaticOptions -> Maybe String -> Int ->  Maybe Int -> Maybe Int -> Double -> [Sequence] -> IO SearchResult
searchCandidates staticOptions finaliterationprefix iterationnumber upperTaxLimit lowerTaxLimit expectThreshold inputQuerySequences = do
  --let fastaSeqData = seqdata _querySequence
  if (null inputQuerySequences) then error "searchCandidates: - head: empty list of query sequences" else return ()
  let queryLength = fromIntegral (seqlength (head inputQuerySequences))
  let queryIndexString = "1"
  let entrezTaxFilter = buildTaxFilterQuery upperTaxLimit lowerTaxLimit 
  logVerboseMessage (verbositySwitch staticOptions) ("entrezTaxFilter" ++ show entrezTaxFilter ++ "\n") (tempDirPath staticOptions)
  let hitNumberQuery = buildHitNumberQuery "&HITLIST_SIZE=5000&EXPECT=" ++ show expectThreshold
  let registrationInfo = buildRegistration "RNAlien" "florian.eggenhofer@univie.ac.at"
  let softmaskFilter = if (blastSoftmaskingToggle staticOptions) then "&FILTER=True&FILTER=m" else ""
  let blastQuery = BlastHTTPQuery (Just "ncbi") (Just "blastn") (blastDatabase staticOptions) inputQuerySequences  (Just (hitNumberQuery ++ entrezTaxFilter ++ softmaskFilter ++ registrationInfo)) (Just (5400000000 :: Int))
  --appendFile "/scratch/egg/blasttest/queries" ("\nBlast query:\n"  ++ show blastQuery ++ "\n") 
  logVerboseMessage (verbositySwitch staticOptions) ("Sending blast query " ++ (show iterationnumber) ++ "\n") (tempDirPath staticOptions)
  blastOutput <- CE.catch (blastHTTP blastQuery)
                       (\e -> do let err = show (e :: CE.IOException)
                                 logWarning ("Warning: Blast attempt failed:" ++ " " ++ err) (tempDirPath staticOptions)
                                 return (Left ""))
  let logFileDirectoryPath = (tempDirPath staticOptions) ++ (show iterationnumber) ++ "/" ++ (fromMaybe "" finaliterationprefix) ++ "log"
  logDirectoryPresent <- doesDirectoryExist logFileDirectoryPath                      
  if (not logDirectoryPresent)
    then createDirectory (logFileDirectoryPath) else return ()
  writeFile (logFileDirectoryPath ++ "/" ++ queryIndexString  ++ "_1blastOutput") (show blastOutput)
  logEither blastOutput (tempDirPath staticOptions) 
  let blastHitsArePresent = either (const False) blastMatchesPresent blastOutput
  if blastHitsArePresent
     then do
       let rightBlast = fromRight blastOutput
      -- bestBlastHitTaxIdOutput <- retrieveBlastHitTaxIdEntrez [bestHit]
      -- let taxIdFromEntrySummaries = extractTaxIdFromEntrySummaries bestBlastHitTaxIdOutput
      -- if (null taxIdFromEntrySummaries) then (error "searchCandidates: - head: empty list of taxonomy entry summary for best hit")  else return ()
      -- let rightBestTaxIdResult = head taxIdFromEntrySummaries
      -- logVerboseMessage (verbositySwitch staticOptions) ("rightbestTaxIdResult: " ++ (show rightBestTaxIdResult) ++ "\n") (tempDirPath staticOptions)
       let blastHits = concatMap hits (results rightBlast)
       writeFile (logFileDirectoryPath ++ "/" ++ queryIndexString  ++ "_2blastHits") (showlines blastHits)
       --filter by length
       let blastHitsFilteredByLength = filterByHitLength blastHits queryLength (lengthFilterToggle staticOptions)
       writeFile (logFileDirectoryPath ++ "/" ++ queryIndexString  ++ "_3blastHitsFilteredByLength") (showlines blastHitsFilteredByLength)
       let blastHitsFilteredByCoverage = filterByCoverage blastHitsFilteredByLength queryLength (coverageFilterToggle staticOptions)
       writeFile (logFileDirectoryPath ++ "/" ++ queryIndexString  ++ "_3ablastHitsFilteredByLength") (showlines blastHitsFilteredByCoverage)
       --tag BlastHits with TaxId
       blastHitsWithTaxIdOutput <- retrieveBlastHitsTaxIdEntrez blastHitsFilteredByCoverage
       let uncheckedBlastHitsWithTaxIdList = map (\(blasthits,taxIdout) -> (blasthits,extractTaxIdFromEntrySummaries taxIdout)) blastHitsWithTaxIdOutput
       let checkedBlastHitsWithTaxId = filter (\(_,taxids) -> not (null taxids)) uncheckedBlastHitsWithTaxIdList
       --todo checked blasthittaxidswithblasthits need to be merged as taxid blasthit pairs
       let blastHitsWithTaxId = zip (concatMap fst checkedBlastHitsWithTaxId) (concatMap snd checkedBlastHitsWithTaxId)
       blastHitsWithParentTaxIdOutput <- retrieveParentTaxIdsEntrez blastHitsWithTaxId
       --let blastHitsWithParentTaxId = concat blastHitsWithParentTaxIdOutput
       -- filter by ParentTaxId (only one hit per TaxId)
       let blastHitsFilteredByParentTaxIdWithParentTaxId = filterByParentTaxId blastHitsWithParentTaxIdOutput True
       --let blastHitsFilteredByParentTaxId = map fst blastHitsFilteredByParentTaxIdWithParentTaxId
       writeFile (logFileDirectoryPath ++ "/" ++ queryIndexString ++ "_4blastHitsFilteredByParentTaxId") (showlines blastHitsFilteredByParentTaxIdWithParentTaxId)
       -- Filtering with TaxTree (only hits from the same subtree as besthit)
       --let blastHitsWithTaxId = zip blastHitsFilteredByParentTaxId blastHittaxIdList
       --let (_, filteredBlastResults) = filterByNeighborhoodTreeConditional alignndmentModeInfernalToggle upperTaxLimit blastHitsWithTaxId (inputTaxNodes staticOptions) (fromJust upperTaxLimit) (singleHitperTaxToggle staticOptions)
       --writeFile (logFileDirectoryPath ++ "/" ++ queryIndexString ++ "_5filteredBlastResults") (showlines filteredBlastResults)
       -- Coordinate generation
       let nonEmptyfilteredBlastResults = filter (\(blasthit,_) -> not (null (matches blasthit))) blastHitsFilteredByParentTaxIdWithParentTaxId
       let requestedSequenceElements = map (getRequestedSequenceElement queryLength) nonEmptyfilteredBlastResults
       writeFile (logFileDirectoryPath ++ "/" ++ queryIndexString ++  "_6requestedSequenceElements") (showlines requestedSequenceElements)
       -- Retrieval of full sequences from entrez
       --fullSequencesWithSimilars <- retrieveFullSequences requestedSequenceElements
       fullSequencesWithSimilars <- retrieveFullSequences staticOptions requestedSequenceElements
       if null fullSequencesWithSimilars
         then do
           writeFile (logFileDirectoryPath ++ "/" ++ queryIndexString ++ "_10afullSequencesWithSimilars") "No sequences retrieved"
           CE.evaluate (SearchResult [] Nothing)
         else do
           writeFile (logFileDirectoryPath ++ "/" ++ queryIndexString ++ "_10afullSequencesWithSimilars") (showlines fullSequencesWithSimilars)
           let fullSequences = filterIdenticalSequences fullSequencesWithSimilars 100
           --let fullSequencesWithOrigin = map (\(parsedFasta,taxid,seqSubject) -> (parsedFasta,taxid,seqSubject,'B')) fullSequences
           writeFile (logFileDirectoryPath ++ "/" ++ queryIndexString ++ "_10fullSequences") (showlines fullSequences)
           let maybeFractionEvalueMatch = getHitWithFractionEvalue rightBlast
           if isNothing maybeFractionEvalueMatch
             then CE.evaluate (SearchResult [] Nothing) 
             else do
               let fractionEvalueMatch = fromJust maybeFractionEvalueMatch
               let dbSize = computeDataBaseSize (e_val fractionEvalueMatch) (bits fractionEvalueMatch) (fromIntegral queryLength ::Double)
               CE.evaluate (SearchResult fullSequences (Just dbSize))
     else CE.evaluate (SearchResult [] Nothing)  

-- |Computes size of blast db in Mb 
computeDataBaseSize :: Double -> Double -> Double -> Double 
computeDataBaseSize evalue bitscore querylength = ((evalue * 2 ** bitscore) / querylength)/10^(6 :: Integer)

alignCandidates :: StaticOptions -> ModelConstruction -> String -> SearchResult -> IO ([(Sequence,Int,L.ByteString)],[(Sequence,Int,L.ByteString)])
alignCandidates staticOptions modelConstruction multipleSearchResultPrefix searchResults = do
  let iterationDirectory = tempDirPath staticOptions ++ show (iterationNumber modelConstruction) ++ "/" ++ multipleSearchResultPrefix
  createDirectoryIfMissing False (iterationDirectory ++ "log")
  if null (candidates searchResults)
    then do
      writeFile (iterationDirectory ++ "log" ++ "/11candidates") ("No candidates to align")
      return ([],[])
    else do
      --refilter for similarity
      writeFile (iterationDirectory ++ "log" ++ "/11candidates") (showlines (candidates searchResults))
      let alignedSequences = map snd (V.toList (extractAlignedSequences (iterationNumber modelConstruction) modelConstruction))
      let filteredCandidates = filterWithCollectedSequences (candidates searchResults) alignedSequences 99
      writeFile (iterationDirectory ++ "log" ++ "/12candidatesFilteredByCollected") (showlines filteredCandidates)
      if alignmentModeInfernal modelConstruction
        then alignCandidatesInfernalMode staticOptions modelConstruction multipleSearchResultPrefix (blastDatabaseSize searchResults) filteredCandidates
        else alignCandidatesInitialMode staticOptions modelConstruction multipleSearchResultPrefix filteredCandidates

alignCandidatesInfernalMode :: StaticOptions -> ModelConstruction -> String -> Maybe Double -> [(Sequence,Int,L.ByteString)] -> IO ([(Sequence,Int,L.ByteString)],[(Sequence,Int,L.ByteString)])
alignCandidatesInfernalMode staticOptions modelConstruction multipleSearchResultPrefix blastDbSize filteredCandidates = do
  let iterationDirectory = tempDirPath staticOptions ++ show (iterationNumber modelConstruction) ++ "/" ++ multipleSearchResultPrefix
  let candidateSequences = extractCandidateSequences filteredCandidates 
  logVerboseMessage (verbositySwitch staticOptions) "Alignment Mode Infernal\n" (tempDirPath staticOptions)
  let indexedCandidateSequenceList = (V.toList candidateSequences)
  let cmSearchFastaFilePaths = map (constructFastaFilePaths iterationDirectory) indexedCandidateSequenceList
  let cmSearchFilePaths = map (constructCMsearchFilePaths iterationDirectory) indexedCandidateSequenceList
  let covarianceModelPath = tempDirPath staticOptions ++ show (iterationNumber modelConstruction - 1) ++ "/" ++ "model.cm"
  mapM_ (\(number,_nucleotideSequence) -> writeFasta (iterationDirectory ++ show number ++ ".fa") [_nucleotideSequence]) indexedCandidateSequenceList
  let zippedFastaCMSearchResultPaths = zip cmSearchFastaFilePaths cmSearchFilePaths  
  --check with cmSearch
  mapM_ (uncurry (systemCMsearch (cpuThreads staticOptions) ("-Z " ++ show (fromJust blastDbSize)) covarianceModelPath)) zippedFastaCMSearchResultPaths
  cmSearchResults <- mapM readCMSearch cmSearchFilePaths 
  writeFile (iterationDirectory ++ "cm_error") (concatMap show (lefts cmSearchResults))
  let rightCMSearchResults = rights cmSearchResults 
  let cmSearchCandidatesWithSequences = zip rightCMSearchResults filteredCandidates    
  let (trimmedSelectedCandidates,potentialCandidates,rejectedCandidates) = evaluePartitionTrimCMsearchHits (evalueThreshold modelConstruction) cmSearchCandidatesWithSequences
  createDirectoryIfMissing False (iterationDirectory ++ "log")
  writeFile (iterationDirectory ++ "log" ++ "/13selectedCandidates'") (showlines trimmedSelectedCandidates)
  writeFile (iterationDirectory ++ "log" ++ "/14rejectedCandidates'") (showlines rejectedCandidates)
  writeFile (iterationDirectory ++ "log" ++ "/15potentialCandidates'") (showlines potentialCandidates)                                         
  CE.evaluate (map snd trimmedSelectedCandidates,map snd potentialCandidates)

alignCandidatesInitialMode :: StaticOptions -> ModelConstruction -> String -> [(Sequence,Int,L.ByteString)] -> IO ([(Sequence,Int,L.ByteString)],[(Sequence,Int,L.ByteString)])
alignCandidatesInitialMode staticOptions modelConstruction multipleSearchResultPrefix filteredCandidates = do
  let iterationDirectory = tempDirPath staticOptions ++ show (iterationNumber modelConstruction) ++ "/" ++ multipleSearchResultPrefix
  --writeFile (iterationDirectory ++ "log" ++ "/11bcandidates") (showlines filteredCandidates)
  createDirectoryIfMissing False (iterationDirectory ++ "log")
  let candidateSequences = extractCandidateSequences filteredCandidates
  --writeFile (iterationDirectory ++ "log" ++ "/11ccandidates") (showlines (V.toList candidateSequences))
  logVerboseMessage (verbositySwitch staticOptions) "Alignment Mode Initial\n" (tempDirPath staticOptions)
  --write Fasta sequences
  let inputFastaFilepath = iterationDirectory ++ "input.fa"
  let inputFoldFilepath = iterationDirectory ++ "input.fold"
  writeFasta (iterationDirectory ++ "input.fa") ([inputFasta modelConstruction])
  logMessage (showlines (V.toList candidateSequences)) (tempDirPath staticOptions)
  V.mapM_ (\(number,nucleotideSequence') -> writeFasta (iterationDirectory ++ show number ++ ".fa") [nucleotideSequence']) candidateSequences
  let candidateFastaFilepath = V.toList (V.map (\(number,_) -> iterationDirectory ++ show number ++ ".fa") candidateSequences)
  let candidateFoldFilepath = V.toList (V.map (\(number,_) -> iterationDirectory ++ show number ++ ".fold") candidateSequences)
  let locarnainClustalw2FormatFilepath =  V.toList (V.map (\(number,_) -> iterationDirectory ++ show number ++ "." ++ "clustalmlocarna") candidateSequences)
  let candidateAliFoldFilepath = V.toList (V.map (\(number,_) -> iterationDirectory ++ show number ++ ".alifold") candidateSequences)
  let locarnaFilepath = V.toList (V.map (\(number,_) -> iterationDirectory ++ show number ++ "." ++ "mlocarna") candidateSequences)
  alignSequences "locarna" " --write-structure --free-endgaps=++-- " (replicate (V.length candidateSequences) inputFastaFilepath) candidateFastaFilepath locarnainClustalw2FormatFilepath locarnaFilepath
  --compute SequenceIdentities
  let sequenceIdentities = V.map (\(_,s) -> sequenceIdentity (inputFasta modelConstruction) s/(100 :: Double)) candidateSequences
  --compute SCI
  systemRNAfold inputFastaFilepath inputFoldFilepath
  inputfoldResult <- readRNAfold inputFoldFilepath
  let inputFoldMFE = foldingEnergy (fromRight inputfoldResult)
  mapM_ (uncurry systemRNAfold) (zip candidateFastaFilepath candidateFoldFilepath)
  foldResults <- mapM readRNAfold candidateFoldFilepath
  let candidateMFEs = map (foldingEnergy . fromRight) foldResults
  let averageMFEs = map (\candidateMFE -> (candidateMFE + inputFoldMFE)/2) candidateMFEs
  mapM_ (uncurry (systemRNAalifold "")) (zip locarnainClustalw2FormatFilepath candidateAliFoldFilepath)
  alifoldResults <- mapM readRNAalifold candidateAliFoldFilepath
  let consensusMFE = map (alignmentConsensusMinimumFreeEnergy . fromRight) alifoldResults
  let sciidfraction = map (\(consMFE,averMFE,seqId) -> (consMFE/averMFE)/seqId) (zip3 consensusMFE averageMFEs (V.toList sequenceIdentities))
  let idlog = concatMap (\(sciidfraction',consMFE,averMFE,seqId) -> show sciidfraction' ++ "," ++ show consMFE ++ "," ++ show averMFE ++ "," ++ show seqId ++ "\n")(zip4 sciidfraction consensusMFE averageMFEs (V.toList sequenceIdentities))
  writeFile (iterationDirectory ++ "log" ++ "/idlog") (idlog)
  let alignedCandidates = zip sciidfraction filteredCandidates
  writeFile (iterationDirectory ++ "log" ++ "/zscores") (showlines alignedCandidates)
  let (selectedCandidates,rejectedCandidates) = partition (\(sciidfraction',_) -> sciidfraction' > nSCICutoff staticOptions) alignedCandidates
  mapM_ print (zip3 consensusMFE averageMFEs (V.toList sequenceIdentities))
  writeFile (iterationDirectory ++ "log" ++ "/13selectedCandidates") (showlines selectedCandidates)
  writeFile (iterationDirectory ++ "log" ++ "/14rejectedCandidates") (showlines rejectedCandidates)
  CE.evaluate (map snd selectedCandidates,[])

setClusterNumber :: Int -> Int
setClusterNumber x
  | x <= 5 = x 
  | otherwise = 5 

findCutoffforClusterNumber :: Dendrogram a -> Int -> Distance -> Distance                
findCutoffforClusterNumber clustaloDendrogram numberOfClusters currentCutoff
  | currentClusterNumber >= numberOfClusters = currentCutoff
  | otherwise = findCutoffforClusterNumber clustaloDendrogram numberOfClusters (currentCutoff-0.01)
    where currentClusterNumber = length (cutAt clustaloDendrogram currentCutoff)

-- Selects Query sequence ids from all collected seqeuences. Queries are then fetched by extractQueries function.
selectQueries :: StaticOptions -> ModelConstruction -> [(Sequence,Int,L.ByteString)] -> IO [Sequence]
selectQueries staticOptions modelConstruction selectedCandidates = do
  logVerboseMessage (verbositySwitch staticOptions) "SelectQueries\n" (tempDirPath staticOptions)
  --Extract sequences from modelconstruction
  let alignedSequences = extractAlignedSequences (iterationNumber modelConstruction) modelConstruction 
  let candidateSequences = extractQueryCandidates selectedCandidates
  let iterationDirectory = tempDirPath staticOptions ++ show (iterationNumber modelConstruction) ++ "/"
  let stockholmFilepath = iterationDirectory ++ "model" ++ ".stockholm"
  let alignmentSequences = map snd (V.toList (V.concat [candidateSequences,alignedSequences]))
  if length alignmentSequences > 3
    then do
      if (querySelectionMethod staticOptions) == "clustering"
        then do
          --write Fasta sequences
          writeFasta (iterationDirectory ++ "query" ++ ".fa") alignmentSequences
          let fastaFilepath = iterationDirectory ++ "query" ++ ".fa"
          let clustaloFilepath = iterationDirectory ++ "query" ++ ".clustalo"
          let clustaloDistMatrixPath = iterationDirectory ++ "query" ++ ".matrix" 
          alignSequences "clustalo" ("--full --distmat-out=" ++ clustaloDistMatrixPath ++ " ") [fastaFilepath] [] [clustaloFilepath] []
          idsDistancematrix <- readClustaloDistMatrix clustaloDistMatrixPath
          logEither idsDistancematrix (tempDirPath staticOptions)
          let (clustaloIds,clustaloDistMatrix) = fromRight idsDistancematrix
          logVerboseMessage (verbositySwitch staticOptions) ("Clustalid: " ++ intercalate "," clustaloIds ++ "\n") (tempDirPath staticOptions)
          logVerboseMessage (verbositySwitch staticOptions) ("Distmatrix: " ++ show clustaloDistMatrix ++ "\n") (tempDirPath staticOptions)
          let clustaloDendrogram = dendrogram UPGMA clustaloIds (getDistanceMatrixElements clustaloIds clustaloDistMatrix)
          logVerboseMessage (verbositySwitch staticOptions) ("ClustaloDendrogram: " ++ show  clustaloDendrogram ++ "\n") (tempDirPath staticOptions)
          logVerboseMessage (verbositySwitch staticOptions) ("ClustaloDendrogram: " ++ show clustaloDistMatrix ++ "\n") (tempDirPath staticOptions)
          let numberOfClusters = setClusterNumber (length alignmentSequences)
          logVerboseMessage (verbositySwitch staticOptions) ("numberOfClusters: " ++ show numberOfClusters ++ "\n") (tempDirPath staticOptions)
          let dendrogramStartCutDistance = 1 :: Double
          let dendrogramCutDistance' = findCutoffforClusterNumber clustaloDendrogram numberOfClusters dendrogramStartCutDistance
          logVerboseMessage (verbositySwitch staticOptions) ("dendrogramCutDistance': " ++ show dendrogramCutDistance' ++ "\n") (tempDirPath staticOptions)
          let cutDendrogram = cutAt clustaloDendrogram dendrogramCutDistance'
          --putStrLn "cutDendrogram: "
          --print cutDendrogram
          let currentSelectedSequenceIds = map L.pack (take (queryNumber staticOptions) (concatMap (take 1 . elements) cutDendrogram))
          --let alignedSequences = fastaSeqData:map nucleotideSequence (concatMap sequenceRecords (taxRecords modelconstruction))
          let fastaSelectedSequences = concatMap (filterSequenceById alignmentSequences) currentSelectedSequenceIds
          stockholmSelectedSequences <- extractAlignmentSequencesByIds stockholmFilepath currentSelectedSequenceIds
          --Stockholm sequnces contain conservation annotation from cmalign in infernal mode
          let currentSelectedSequences = if (blastSoftmaskingToggle staticOptions) then stockholmSelectedSequences else fastaSelectedSequences
          --let currentSelectedQueries = concatMap (\querySeqId -> filter (\alignedSeq -> L.unpack (unSL (seqid alignedSeq)) == querySeqId) alignmentSequences) querySeqIds
          logVerboseMessage (verbositySwitch staticOptions) ("SelectedQueries: " ++ show currentSelectedSequences ++ "\n") (tempDirPath staticOptions)                       
          writeFile (tempDirPath staticOptions ++ show (iterationNumber modelConstruction) ++ "/log" ++ "/13selectedQueries") (showlines currentSelectedSequences)
          CE.evaluate currentSelectedSequences
        else do
          let fastaSelectedSequences = filterIdenticalSequences' alignmentSequences (95 :: Double)
          let currentSelectedSequenceIds = map (unSL . seqid) (take (queryNumber staticOptions) fastaSelectedSequences)
          stockholmSelectedSequences <- extractAlignmentSequencesByIds stockholmFilepath currentSelectedSequenceIds
          let currentSelectedSequences = if (blastSoftmaskingToggle staticOptions) then stockholmSelectedSequences else fastaSelectedSequences
          writeFile (tempDirPath staticOptions ++ show (iterationNumber modelConstruction) ++ "/log" ++ "/13selectedQueries") (showlines currentSelectedSequences)
          CE.evaluate currentSelectedSequences
    else return []


filterSequenceById :: [Sequence] -> L.ByteString-> [Sequence]
filterSequenceById alignmentSequences querySequenceId = filter (seqenceHasId querySequenceId) alignmentSequences

seqenceHasId :: L.ByteString -> Sequence -> Bool
seqenceHasId querySequenceId alignmentSequence = unSL (seqid alignmentSequence) == querySequenceId

constructModel :: ModelConstruction -> StaticOptions -> IO String
constructModel modelConstruction staticOptions = do
  --Extract sequences from modelconstruction
  let alignedSequences = extractAlignedSequences (iterationNumber modelConstruction) modelConstruction
  --The CM resides in the iteration directory where its input alignment originates from 
  let outputDirectory = tempDirPath staticOptions ++ show (iterationNumber modelConstruction - 1) ++ "/"
  let alignmentSequences = map snd (V.toList (V.concat [alignedSequences]))
  --write Fasta sequences
  writeFasta (outputDirectory ++ "model" ++ ".fa") alignmentSequences
  let fastaFilepath = outputDirectory ++ "model" ++ ".fa"
  let locarnaFilepath = outputDirectory ++ "model" ++ ".mlocarna"
  let stockholmFilepath = outputDirectory ++ "model" ++ ".stockholm"
  --- let reformatedClustalFilepath = outputDirectory ++ "model" ++ ".clustal.reformated"
  let updatedStructureStockholmFilepath = outputDirectory ++ "newstructuremodel" ++ ".stockholm"
  let cmalignCMFilepath = (tempDirPath staticOptions) ++ show (iterationNumber modelConstruction - 2) ++ "/" ++ "model" ++ ".cm"
  let cmFilepath = outputDirectory ++ "model" ++ ".cm"
  let cmCalibrateFilepath = outputDirectory ++ "model" ++ ".cmcalibrate"
  let cmBuildFilepath = outputDirectory ++ "model" ++ ".cmbuild"
  let alifoldFilepath = outputDirectory ++ "model" ++ ".alifold"
  let refinedAlignmentFilepath = outputDirectory ++ "modelrefined" ++ ".stockholm"
  let cmBuildOptions ="--refine " ++ refinedAlignmentFilepath
  if alignmentModeInfernal modelConstruction
     then do
       logVerboseMessage (verbositySwitch staticOptions) "Construct Model - infernal mode\n" (tempDirPath staticOptions)
       systemCMalign ("--cpu " ++ show (cpuThreads staticOptions)) cmalignCMFilepath fastaFilepath stockholmFilepath
       systemRNAalifold "-r --cfactor 0.6 --nfactor 0.5" stockholmFilepath alifoldFilepath
       replaceStatus <- replaceStockholmStructure stockholmFilepath alifoldFilepath updatedStructureStockholmFilepath
       if null replaceStatus
         then do
           systemCMbuild cmBuildOptions updatedStructureStockholmFilepath cmFilepath cmBuildFilepath
           systemCMcalibrate "fast" (cpuThreads staticOptions) cmFilepath cmCalibrateFilepath
           return cmFilepath
         else do
           logWarning ("Warning: A problem occured updating the secondary structure of iteration " ++ show (iterationNumber modelConstruction)  ++ " stockholm alignment: " ++ replaceStatus) (tempDirPath staticOptions)
           systemCMbuild cmBuildOptions stockholmFilepath cmFilepath cmBuildFilepath
           systemCMcalibrate "fast" (cpuThreads staticOptions) cmFilepath cmCalibrateFilepath
           return cmFilepath
     else do
       logVerboseMessage (verbositySwitch staticOptions) "Construct Model - initial mode\n" (tempDirPath staticOptions)
       alignSequences "mlocarna" ("--threads=" ++ show (cpuThreads staticOptions) ++ " ") [fastaFilepath] [] [locarnaFilepath] []
       mlocarnaAlignment <- readStructuralClustalAlignment locarnaFilepath
       logEither mlocarnaAlignment (tempDirPath staticOptions)
       let stockholAlignment = convertClustaltoStockholm (fromRight mlocarnaAlignment)
       writeFile stockholmFilepath stockholAlignment
       _ <- systemCMbuild cmBuildOptions stockholmFilepath cmFilepath cmBuildFilepath
       _ <- systemCMcalibrate "fast" (cpuThreads staticOptions) cmFilepath cmCalibrateFilepath
       return cmFilepath

-- | Replaces structure of input stockholm file with the consensus structure of alifoldFilepath and outputs updated stockholmfile
replaceStockholmStructure :: String -> String -> String -> IO String
replaceStockholmStructure stockholmFilepath alifoldFilepath updatedStructureStockholmFilepath = do
  inputAln <- readFile stockholmFilepath
  inputRNAalifold <- readRNAalifold alifoldFilepath
  if isLeft inputRNAalifold
    then do
     return (show (fromLeft inputRNAalifold))
    else do
     let alifoldstructure = alignmentConsensusDotBracket (fromRight inputRNAalifold)
     let seedLinesVector = V.fromList (lines inputAln)
     let structureIndices = V.toList (V.findIndices isStructureLine seedLinesVector)
     let updatedStructureElements = updateStructureElements seedLinesVector alifoldstructure structureIndices
     let newVector = seedLinesVector V.// updatedStructureElements
     let newVectorString = concatMap (++ "\n") (V.toList newVector)
     writeFile updatedStructureStockholmFilepath newVectorString
     return []

updateStructureElements :: V.Vector String -> String -> [Int] -> [(Int,String)]
updateStructureElements inputVector structureString indices
  | null indices = []
  | otherwise = newElement ++ updateStructureElements inputVector (drop structureLength structureString) (tail indices)
  where currentIndex = head indices
        currentElement = inputVector V.! currentIndex
        elementLength = length currentElement
        structureStartIndex = maximum (elemIndices ' ' currentElement) + 1
        structureLength = elementLength - structureStartIndex
        newElementHeader = take structureStartIndex currentElement
        newElementStructure = take structureLength structureString
        newElement = [(currentIndex,newElementHeader ++ newElementStructure)]

isStructureLine :: String -> Bool
isStructureLine input = "#=GC SS_cons" `isInfixOf` input

-- Generates iteration string for Log
iterationSummaryLog :: ModelConstruction -> String
iterationSummaryLog mC = output
  where upperTaxonomyLimitOutput = maybe "not set" show (upperTaxonomyLimit mC)
        output = "Upper taxonomy id limit: " ++ upperTaxonomyLimitOutput ++ ", Collected members: " ++ show (length (concatMap sequenceRecords (taxRecords mC))) ++ "\n"
             
-- | Used for passing progress to Alien server 
iterationSummary :: ModelConstruction -> StaticOptions -> IO()
iterationSummary mC sO = do
  --iteration -- tax limit -- bitscore cutoff -- blastresult -- aligned seqs --queries --fa link --aln link --cm link
  let upperTaxonomyLimitOutput = maybe "not set" show (upperTaxonomyLimit mC)
  let output = show (iterationNumber mC) ++ "," ++ upperTaxonomyLimitOutput ++ "," ++ show (length (concatMap sequenceRecords (taxRecords mC)))
  writeFile ((tempDirPath sO) ++ "/log/" ++ show (iterationNumber mC) ++ ".log") output        

-- | Used for passing progress to Alien server 
resultSummary :: ModelConstruction -> StaticOptions -> IO()
resultSummary mC sO = do
  --iteration -- tax limit -- bitscore cutoff -- blastresult -- aligned seqs --queries --fa link --aln link --cm link
  let upperTaxonomyLimitOutput = maybe "not set" show (upperTaxonomyLimit mC)
  let output = show (iterationNumber mC) ++ "," ++ upperTaxonomyLimitOutput ++ "," ++ show (length (concatMap sequenceRecords (taxRecords mC)))
  writeFile (tempDirPath sO ++ "/log/result" ++ ".log") output        
                       
readClustaloDistMatrix :: String -> IO (Either ParseError ([String],Matrix Double))             
readClustaloDistMatrix = parseFromFile genParserClustaloDistMatrix 
                      
genParserClustaloDistMatrix :: GenParser Char st ([String],Matrix Double)
genParserClustaloDistMatrix = do
  _ <- many1 digit
  newline
  clustaloDistRow <- many1 (try genParserClustaloDistRow) 
  eof
  return (map fst clustaloDistRow,fromLists (map snd clustaloDistRow))

genParserClustaloDistRow :: GenParser Char st (String,[Double])
genParserClustaloDistRow = do
  entryId <- many1 (noneOf " ")
  many1 space
  distances <- many1 (try genParserClustaloDistance)
  newline
  return (entryId,distances)

genParserClustaloDistance :: GenParser Char st Double
genParserClustaloDistance = do
  distance <- many1 (oneOf "1234567890.")
  optional (try (char ' ' ))
  return (readDouble distance)

getDistanceMatrixElements :: [String] -> Matrix Double -> String -> String -> Double
getDistanceMatrixElements ids distMatrix id1 id2 = distance
  -- Data.Matrix is indexed starting with 1
  where indexid1 = fromJust (elemIndex id1 ids) + 1
        indexid2 = fromJust (elemIndex id2 ids) + 1
        distance = getElem indexid1 indexid2 distMatrix

-- | Filter duplicates removes hits in sequences that were already collected. This happens during revisiting the starting subtree.
filterDuplicates :: ModelConstruction -> SearchResult -> SearchResult
filterDuplicates modelConstruction inputSearchResult = uniqueSearchResult
  where alignedSequences = map snd (V.toList (extractAlignedSequences (iterationNumber modelConstruction) modelConstruction))
        collectedIdentifiers = map seqid alignedSequences
        uniques = filter (\(s,_,_) -> notElem (seqid s) collectedIdentifiers) (candidates inputSearchResult)
        uniqueSearchResult = SearchResult uniques (blastDatabaseSize inputSearchResult)

-- | Filter a list of similar extended blast hits   
--filterIdenticalSequencesWithOrigin :: [(Sequence,Int,String,Char)] -> Double -> [(Sequence,Int,String,Char)]                            
--filterIdenticalSequencesWithOrigin (headSequence:rest) identitycutoff = result
--  where filteredSequences = filter (\x -> (sequenceIdentity (firstOfQuadruple headSequence) (firstOfQuadruple x)) < identitycutoff) rest 
--        result = headSequence:(filterIdenticalSequencesWithOrigin filteredSequences identitycutoff)
--filterIdenticalSequencesWithOrigin [] _ = []

-- | Filter a list of similar extended blast hits   
filterIdenticalSequences :: [(Sequence,Int,L.ByteString)] -> Double -> [(Sequence,Int,L.ByteString)] 
filterIdenticalSequences (headSequence:rest) identitycutoff = result
  where filteredSequences = filter (\x -> sequenceIdentity (firstOfTriple headSequence) (firstOfTriple x) < identitycutoff) rest 
        result = headSequence:filterIdenticalSequences filteredSequences identitycutoff
filterIdenticalSequences [] _ = []

-- | Filter sequences too similar to already aligned sequences
filterWithCollectedSequences :: [(Sequence,Int,L.ByteString)] -> [Sequence] -> Double -> [(Sequence,Int,L.ByteString)]                            
filterWithCollectedSequences inputCandidates collectedSequences identitycutoff = filter (isUnSimilarSequence collectedSequences identitycutoff . firstOfTriple) inputCandidates 
--filterWithCollectedSequences [] [] _ = []

-- | Filter alignment entries by similiarity  
filterIdenticalSequences' :: [Sequence] -> Double -> [Sequence]
filterIdenticalSequences' (headEntry:rest) identitycutoff = result
  where filteredEntries = filter (\ x -> (sequenceIdentity headEntry x) < identitycutoff) rest
        result = headEntry:filterIdenticalSequences' filteredEntries identitycutoff
filterIdenticalSequences' [] _ = []

-- | Filter alignment entries by similiarity  
filterIdenticalAlignmentEntry :: [ClustalAlignmentEntry] -> Double -> [ClustalAlignmentEntry]
filterIdenticalAlignmentEntry (headEntry:rest) identitycutoff = result
  where filteredEntries = filter (\x -> (stringIdentity (entryAlignedSequence headEntry) (entryAlignedSequence x)) < identitycutoff) rest
        result = headEntry:filterIdenticalAlignmentEntry filteredEntries identitycutoff
filterIdenticalAlignmentEntry [] _ = []

isUnSimilarSequence :: [Sequence] -> Double -> Sequence -> Bool
isUnSimilarSequence collectedSequences identitycutoff checkSequence = any (\ x -> (sequenceIdentity checkSequence x) < identitycutoff) collectedSequences
                
firstOfTriple :: (t, t1, t2) -> t
firstOfTriple (a,_,_) = a 

-- | Check if the result field of BlastResult is filled and if hits are present
blastMatchesPresent :: BlastResult -> Bool
blastMatchesPresent blastResult 
  | null resultList = False
  | otherwise = True
  where resultList = concatMap matches (concatMap hits (results blastResult))
                                
-- | Compute identity of sequences
stringIdentity :: String -> String -> Double
stringIdentity string1 string2 = identityPercent
   where distance = ED.levenshteinDistance ED.defaultEditCosts string1 string2
         maximumDistance = maximum [length string1,length string2]
         identityPercent = 100 - ((fromIntegral distance/fromIntegral maximumDistance) * (read "100" ::Double))

-- | Compute identity of sequences
sequenceIdentity :: Sequence -> Sequence -> Double
sequenceIdentity sequence1 sequence2 = identityPercent
  where distance = ED.levenshteinDistance ED.defaultEditCosts sequence1string sequence2string
        sequence1string = L.unpack (unSD (seqdata sequence1))
        sequence2string = L.unpack (unSD (seqdata sequence2))
        maximumDistance = maximum [length sequence1string,length sequence2string]
        identityPercent = 100 - ((fromIntegral distance/fromIntegral maximumDistance) * (read "100" ::Double))

getTaxonomicContextEntrez :: Maybe Int -> Maybe Taxon -> IO (Maybe Taxon)
getTaxonomicContextEntrez upperTaxLimit currentTaxonomicContext = do
  if isJust upperTaxLimit
      then if isJust currentTaxonomicContext
        then return currentTaxonomicContext
        else retrieveTaxonomicContextEntrez (fromJust upperTaxLimit)
          --return retrievedTaxonomicContext
    else return Nothing

setTaxonomicContextEntrez :: Int -> Maybe Taxon -> Maybe Int -> (Maybe Int, Maybe Int)
setTaxonomicContextEntrez currentIterationNumber currentTaxonomicContext subTreeTaxId 
  | currentIterationNumber == 0 = (subTreeTaxId, Nothing)
  | otherwise = setUpperLowerTaxLimitEntrez (fromJust subTreeTaxId) (fromJust currentTaxonomicContext)
                          
-- setTaxonomic Context for next candidate search, the upper bound of the last search become the lower bound of the next
setUpperLowerTaxLimitEntrez :: Int -> Taxon -> (Maybe Int, Maybe Int) 
setUpperLowerTaxLimitEntrez subTreeTaxId currentTaxonomicContext = (upperLimit,lowerLimit)
  where upperLimit = raiseTaxIdLimitEntrez subTreeTaxId currentTaxonomicContext
        lowerLimit = Just subTreeTaxId

raiseTaxIdLimitEntrez :: Int -> Taxon -> Maybe Int
raiseTaxIdLimitEntrez subTreeTaxId taxon = parentNodeTaxId
  where lastUpperBoundNodeIndex = fromJust (V.findIndex  (\node -> lineageTaxId node == subTreeTaxId) lineageExVector)
        linageNodeTaxId = Just (lineageTaxId (lineageExVector V.! (lastUpperBoundNodeIndex -1)))
        lineageExVector = V.fromList (lineageEx taxon)
        --the input taxid is not part of the lineage, therefor we look for further taxids in the lineage after we used the parent tax id of the input node
        parentNodeTaxId = if subTreeTaxId == taxonTaxId taxon then Just (taxonParentTaxId taxon) else linageNodeTaxId
       
constructNext :: Int -> ModelConstruction -> [(Sequence,Int,L.ByteString)] -> Maybe Int -> Maybe Taxon  -> [Sequence] -> [SearchResult] -> Bool -> ModelConstruction
constructNext currentIterationNumber modelconstruction alignmentResults upperTaxLimit inputTaxonomicContext inputSelectedQueries inputPotentialMembers toggleInfernalAlignmentModeTrue = nextModelConstruction
  where newIterationNumber = currentIterationNumber + 1
        taxEntries = taxRecords modelconstruction ++ buildTaxRecords alignmentResults currentIterationNumber
        potMembers = potentialMembers modelconstruction ++ inputPotentialMembers
        currentAlignmentMode = toggleInfernalAlignmentModeTrue || alignmentModeInfernal modelconstruction
        nextModelConstruction = ModelConstruction newIterationNumber (inputFasta modelconstruction) taxEntries upperTaxLimit inputTaxonomicContext (evalueThreshold modelconstruction) currentAlignmentMode inputSelectedQueries potMembers
         
buildTaxRecords :: [(Sequence,Int,L.ByteString)] -> Int -> [TaxonomyRecord]
buildTaxRecords alignmentResults currentIterationNumber = taxonomyRecords
  where taxIdGroups = groupBy sameTaxIdAlignmentResult alignmentResults
        taxonomyRecords = map (buildTaxRecord currentIterationNumber) taxIdGroups    

sameTaxIdAlignmentResult :: (Sequence,Int,L.ByteString) -> (Sequence,Int,L.ByteString) -> Bool
sameTaxIdAlignmentResult (_,taxId1,_) (_,taxId2,_) = taxId1 == taxId2

buildTaxRecord :: Int -> [(Sequence,Int,L.ByteString)] -> TaxonomyRecord
buildTaxRecord currentIterationNumber entries = taxRecord
  where recordTaxId = (\(_,currentTaxonomyId,_) -> currentTaxonomyId) (head entries)
        seqRecords = map (buildSeqRecord currentIterationNumber)  entries
        taxRecord = TaxonomyRecord recordTaxId seqRecords

buildSeqRecord :: Int -> (Sequence,Int,L.ByteString) -> SequenceRecord 
buildSeqRecord currentIterationNumber (parsedFasta,_,seqSubject) = SequenceRecord parsedFasta currentIterationNumber seqSubject    

-- | Partitions sequences by containing a cmsearch hit and extracts the hit region as new sequence
evaluePartitionTrimCMsearchHits :: Double -> [(CMsearch,(Sequence, Int, L.ByteString))] -> ([(CMsearch,(Sequence, Int, L.ByteString))],[(CMsearch,(Sequence, Int, L.ByteString))],[(CMsearch,(Sequence, Int, L.ByteString))])
evaluePartitionTrimCMsearchHits eValueThreshold cmSearchCandidatesWithSequences = (trimmedSelectedCandidates,potentialCandidates,rejectedCandidates)
  where potentialMemberseValueThreshold = eValueThreshold * 1000
        (prefilteredCandidates,rejectedCandidates) = partition (\(cmSearchResult,_) -> any (\hitScore' -> potentialMemberseValueThreshold >= hitEvalue hitScore') (cmsearchHits cmSearchResult)) cmSearchCandidatesWithSequences
        (selectedCandidates,potentialCandidates) = partition (\(cmSearchResult,_) -> any (\hitScore' -> eValueThreshold >= hitEvalue hitScore') (cmsearchHits cmSearchResult)) prefilteredCandidates
        trimmedSelectedCandidates = map (\(cmSearchResult,inputSequence) -> (cmSearchResult,trimCMsearchHit cmSearchResult inputSequence)) selectedCandidates
        
        
trimCMsearchHit :: CMsearch -> (Sequence, Int, L.ByteString) -> (Sequence, Int, L.ByteString)
trimCMsearchHit cmSearchResult (inputSequence,b,c) = (subSequence,b,c)
  where hitScoreEntry = head (cmsearchHits cmSearchResult)
        sequenceString = L.unpack (unSD (seqdata inputSequence))
        sequenceSubstring = cmSearchsubString (hitStart hitScoreEntry) (hitEnd hitScoreEntry) sequenceString
        --extend original seqheader
        newSequenceHeader =  L.pack (L.unpack (unSL (seqheader inputSequence)) ++ "cmS_" ++ show (hitStart hitScoreEntry) ++ "_" ++ show (hitEnd hitScoreEntry) ++ "_" ++ show (hitStrand hitScoreEntry))
        subSequence = Seq (SeqLabel newSequenceHeader) (SeqData (L.pack sequenceSubstring)) Nothing

-- | Extract a substring with coordinates from cmsearch, first nucleotide has index 1
cmSearchsubString :: Int -> Int -> String -> String
cmSearchsubString startSubString endSubString inputString 
  | startSubString < endSubString = take (endSubString - (startSubString -1))(drop (startSubString - 1) inputString)
  | startSubString > endSubString = take (reverseEnd - (reverseStart - 1))(drop (reverseStart - 1 ) (reverse inputString))
  | otherwise = take (endSubString - (startSubString -1))(drop (startSubString - 1) inputString)
  where stringLength = length inputString
        reverseStart = stringLength - (startSubString + 1)
        reverseEnd = stringLength - (endSubString - 1)
                     
extractQueries :: Int -> ModelConstruction -> [Sequence] 
extractQueries foundSequenceNumber modelconstruction
  | foundSequenceNumber < 3 = [fastaSeqData] 
  | otherwise = querySequences' 
  where fastaSeqData = inputFasta modelconstruction
        querySequences' = selectedQueries modelconstruction
        
extractQueryCandidates :: [(Sequence,Int,L.ByteString)] -> V.Vector (Int,Sequence)
extractQueryCandidates querycandidates = indexedSeqences
  where sequences = map (\(candidateSequence,_,_) -> candidateSequence) querycandidates
        indexedSeqences = V.map (\(number,candidateSequence) -> (number + 1,candidateSequence))(V.indexed (V.fromList sequences))

buildTaxFilterQuery :: Maybe Int -> Maybe Int -> String
buildTaxFilterQuery upperTaxLimit lowerTaxLimit
  | isNothing upperTaxLimit = ""
  | isNothing lowerTaxLimit =  "&ENTREZ_QUERY=" ++ encodedTaxIDQuery (fromJust upperTaxLimit)
  | otherwise = "&ENTREZ_QUERY=" ++ "%28txid" ++ show (fromJust upperTaxLimit)  ++ "%5BORGN%5D%29" ++ "NOT" ++ "%28txid" ++ show (fromJust lowerTaxLimit) ++ "%5BORGN%5D&EQ_OP%29"
 
buildHitNumberQuery :: String -> String
buildHitNumberQuery hitNumber
  | hitNumber == "" = ""
  | otherwise = "&ALIGNMENTS=" ++ hitNumber

encodedTaxIDQuery :: Int -> String
encodedTaxIDQuery taxID = "txid" ++ show taxID ++ "%20%5BORGN%5D&EQ_OP"

-- | Adds cm prefix to pseudo random number
randomid :: Int16 -> String
randomid number = "cm" ++ show number

-- | Create session id for RNAlien
createSessionID :: Maybe String -> IO String
createSessionID sessionIdentificator = do
  if isJust sessionIdentificator
    then return (fromJust sessionIdentificator)
    else do
      randomNumber <- randomIO :: IO Int16
      let sessionId = randomid (abs (randomNumber))
      return sessionId
                           
-- | Run external locarna command and read the output into the corresponding datatype
systemlocarna :: String -> (String,String,String,String) -> IO ExitCode
systemlocarna options (inputFilePath1, inputFilePath2, clustalformatoutputFilePath, outputFilePath) = system ("locarna " ++ options ++ " --clustal=" ++ clustalformatoutputFilePath  ++ " " ++ inputFilePath1  ++ " " ++ inputFilePath2 ++ " > " ++ outputFilePath)

-- | Run external mlocarna command and read the output into the corresponding datatype, there is also a folder created at the location of the input fasta file
systemMlocarna :: String -> (String,String) -> IO ExitCode
systemMlocarna options (inputFilePath, outputFilePath) = system ("mlocarna " ++ options ++ " " ++ inputFilePath ++ " > " ++ outputFilePath)
 
-- | Run external mlocarna command and read the output into the corresponding datatype, there is also a folder created at the location of the input fasta file, the job is terminated after the timeout provided in seconds
systemMlocarnaWithTimeout :: String -> String -> (String,String) -> IO ExitCode
systemMlocarnaWithTimeout timeout options (inputFilePath, outputFilePath) = system ("timeout " ++ timeout ++"s "++ "mlocarna " ++ options ++ " " ++ inputFilePath ++ " > " ++ outputFilePath)
       
-- | Run external clustalo command and return the Exitcode
systemClustalw2 :: String -> (String,String,String) -> IO ExitCode
systemClustalw2 options (inputFilePath, outputFilePath, summaryFilePath) = system ("clustalw2 " ++ options ++ "-INFILE=" ++ inputFilePath ++ " -OUTFILE=" ++ outputFilePath ++ ">" ++ summaryFilePath)

-- | Run external clustalo command and return the Exitcode
systemClustalo :: String -> (String,String) -> IO ExitCode
systemClustalo options (inputFilePath, outputFilePath) = system ("clustalo " ++ options ++ "--infile=" ++ inputFilePath ++ " >" ++ outputFilePath)

-- | Run external CMbuild command and read the output into the corresponding datatype 
systemCMbuild ::  String -> String -> String -> String -> IO ExitCode
systemCMbuild options alignmentFilepath modelFilepath outputFilePath = system ("cmbuild " ++ options ++ " " ++ modelFilepath ++ " " ++ alignmentFilepath  ++ " > " ++ outputFilePath)  
                                       
-- | Run CMCompare and read the output into the corresponding datatype
systemCMcompare ::  String -> String -> String -> IO ExitCode
systemCMcompare model1path model2path outputFilePath = system ("CMCompare -q " ++ model1path ++ " " ++ model2path ++ " >" ++ outputFilePath)

-- | Run CMsearch 
systemCMsearch :: Int -> String -> String -> String -> String -> IO ExitCode
systemCMsearch cpus options covarianceModelPath sequenceFilePath outputPath = system ("cmsearch --notrunc --cpu " ++ show cpus ++ " " ++ options ++ " -g " ++ covarianceModelPath ++ " " ++ sequenceFilePath ++ "> " ++ outputPath)

-- | Run CMstat
systemCMstat :: String -> String -> IO ExitCode
systemCMstat covarianceModelPath outputPath = system ("cmstat " ++ covarianceModelPath ++ " > " ++ outputPath)

-- | Run CMcalibrate and return exitcode
systemCMcalibrate :: String -> Int -> String -> String -> IO ExitCode 
systemCMcalibrate mode cpus covarianceModelPath outputPath 
  | mode == "fast" = system ("cmcalibrate --beta 1E-4 --cpu " ++ show cpus ++ " " ++ covarianceModelPath ++ "> " ++ outputPath)
  | otherwise = system ("cmcalibrate --cpu " ++ show cpus ++ " " ++ covarianceModelPath ++ "> " ++ outputPath)


-- | Run CMcalibrate and return exitcode
systemCMalign :: String -> String -> String -> String -> IO ExitCode 
systemCMalign options filePathCovarianceModel filePathSequence filePathAlignment = system ("cmalign " ++ options ++ " " ++ filePathCovarianceModel ++ " " ++ filePathSequence ++ "> " ++ filePathAlignment)

compareCM :: String -> String -> String -> IO (Either String Double)
compareCM rfamCMPath resultCMpath outputDirectory = do
  let myOptions = defaultDecodeOptions {
      decDelimiter = fromIntegral (ord ' ')
  }
  let rfamCMFileName = FP.takeBaseName rfamCMPath
  let resultCMFileName = FP.takeBaseName resultCMpath
  let cmcompareResultPath = outputDirectory ++ rfamCMFileName ++ resultCMFileName ++ ".cmcompare"
  _ <- systemCMcompare rfamCMPath resultCMpath cmcompareResultPath
  inputCMcompare <- readFile cmcompareResultPath
  let singlespaceCMcompare = unwords(words inputCMcompare)
  let decodedCmCompareOutput = head (V.toList (fromRight (decodeWith myOptions NoHeader (L.pack singlespaceCMcompare) :: Either String (V.Vector [String]))))
  --two.cm   three.cm     27.996     19.500 CCCAAAGGGCCCAAAGGG (((...)))(((...))) (((...)))(((...))) [1,2,3,4,5,6,7,8,9,10,11,12,13,14,15,16,17] [11,12,13,14,15,16,17,18,19,20,21,22,23,24,25,26,27]
  let bitscore1 = read (decodedCmCompareOutput !! 2) :: Double
  let bitscore2 = read (decodedCmCompareOutput !! 3) :: Double
  let minmax = minimum [bitscore1,bitscore2]
  return (Right minmax)
                                                                 
readInt :: String -> Int
readInt = read

readDouble :: String -> Double
readDouble = read
 
extractCandidateSequences :: [(Sequence,Int,L.ByteString)] -> V.Vector (Int,Sequence)
extractCandidateSequences candidates' = indexedSeqences
  where sequences = map (\(inputSequence,_,_) -> inputSequence) candidates'
        indexedSeqences = V.map (\(number,inputSequence) -> (number + 1,inputSequence))(V.indexed (V.fromList sequences))
        
extractAlignedSequences :: Int -> ModelConstruction ->  V.Vector (Int,Sequence)
extractAlignedSequences iterationnumber modelconstruction
  | iterationnumber == 0 =  V.map (\(number,seq') -> (number + 1,seq')) (V.indexed (V.fromList [inputSequence]))
  | otherwise = indexedSeqRecords
  where inputSequence = inputFasta modelconstruction
        seqRecordsperTaxrecord = map sequenceRecords (taxRecords modelconstruction)
        seqRecords = concat seqRecordsperTaxrecord
        --alignedSeqRecords = filter (\seqRec -> (aligned seqRec) > 0) seqRecords 
        indexedSeqRecords = V.map (\(number,seq') -> (number + 1,seq')) (V.indexed (V.fromList (inputSequence : map nucleotideSequence seqRecords)))

filterByParentTaxId :: [(BlastHit,Int)] -> Bool -> [(BlastHit,Int)]
filterByParentTaxId blastHitsWithParentTaxId singleHitPerParentTaxId   
  |  singleHitPerParentTaxId = singleBlastHitperParentTaxId
  |  otherwise = blastHitsWithParentTaxId
  where blastHitsWithParentTaxIdSortedByParentTaxId = sortBy compareTaxId blastHitsWithParentTaxId
        blastHitsWithParentTaxIdGroupedByParentTaxId = groupBy sameTaxId blastHitsWithParentTaxIdSortedByParentTaxId
        singleBlastHitperParentTaxId = map (maximumBy compareHitEValue) blastHitsWithParentTaxIdGroupedByParentTaxId

filterByHitLength :: [BlastHit] -> Int -> Bool -> [BlastHit]
filterByHitLength blastHits queryLength filterOn 
  | filterOn = filteredBlastHits
  | otherwise = blastHits
  where filteredBlastHits = filter (hitLengthCheck queryLength) blastHits

-- | Hits should have a compareable length to query
hitLengthCheck :: Int -> BlastHit -> Bool
hitLengthCheck queryLength blastHit = lengthStatus
  where  blastMatches = matches blastHit
         minHfrom = minimum (map h_from blastMatches)
         minHfromHSP = fromJust (find (\hsp -> minHfrom == h_from hsp) blastMatches)
         maxHto = maximum (map h_to blastMatches)
         maxHtoHSP = fromJust (find (\hsp -> maxHto == h_to hsp) blastMatches)
         minHonQuery = q_from minHfromHSP
         maxHonQuery = q_to maxHtoHSP
         startCoordinate = minHfrom - minHonQuery 
         endCoordinate = maxHto + (queryLength - maxHonQuery) 
         fullSeqLength = endCoordinate - startCoordinate
         lengthStatus = fullSeqLength < (queryLength * 3)

filterByCoverage :: [BlastHit] -> Int -> Bool -> [BlastHit]
filterByCoverage blastHits queryLength filterOn 
  | filterOn = filteredBlastHits
  | otherwise = blastHits
  where filteredBlastHits = filter (coverageCheck queryLength) blastHits

-- | Hits should have a compareable length to query
coverageCheck :: Int -> BlastHit -> Bool
coverageCheck queryLength blastHit = coverageStatus
  where  blastMatches = matches blastHit
         maxIdentity = fromIntegral (maximum (map (snd . Bio.BlastXML.identity) blastMatches))
         coverageStatus = (maxIdentity/(fromIntegral queryLength))* (100 :: Double) >= (80 :: Double)
         
-- | Wrapper for retrieveFullSequence that rerequests incomplete return sequees
retrieveFullSequences :: StaticOptions -> [(String,Int,Int,String,T.Text,Int,L.ByteString)] -> IO [(Sequence,Int,L.ByteString)]
retrieveFullSequences staticOptions requestedSequences = do
  fullSequences <- mapM (retrieveFullSequence (tempDirPath staticOptions)) requestedSequences
  if any (isNothing . firstOfTriple) fullSequences
    then do
      let fullSequencesWithRequestedSequences = zip fullSequences requestedSequences
      --let (failedRetrievals, successfulRetrievals) = partition (\x -> L.null (unSD (seqdata (firstOfTriple (fst x))))) fullSequencesWithRequestedSequences
      let (failedRetrievals, successfulRetrievals) = partition (isNothing . firstOfTriple . fst) fullSequencesWithRequestedSequences
      --we try to reretrieve failed entries once
      missingSequences <- mapM (retrieveFullSequence (tempDirPath staticOptions) .snd) failedRetrievals
      let (stillMissingSequences,reRetrievedSequences) = partition (isNothing . firstOfTriple) missingSequences
      logWarning ("Sequence retrieval failed: \n" ++ concatMap show stillMissingSequences ++ "\n") (tempDirPath staticOptions)
      let unwrappedRetrievals = map (\(x,y,z) -> (fromJust x,y,z))  (map fst successfulRetrievals ++ reRetrievedSequences)
      CE.evaluate unwrappedRetrievals
    else CE.evaluate (map (\(x,y,z) -> (fromJust x,y,z)) fullSequences)
        
retrieveFullSequence :: String -> (String,Int,Int,String,T.Text,Int,L.ByteString) -> IO (Maybe Sequence,Int,L.ByteString)
retrieveFullSequence temporaryDirectoryPath (nucleotideId,seqStart,seqStop,strand,_,taxid,subject') = do
  let program' = Just "efetch"
  let database' = Just "nucleotide"
  let registrationInfo = buildRegistration "RNAlien" "florian.eggenhofer@univie.ac.at"
  let queryString = "id=" ++ nucleotideId ++ "&seq_start=" ++ show seqStart ++ "&seq_stop=" ++ show seqStop ++ "&rettype=fasta" ++ "&strand=" ++ strand ++ registrationInfo
  let entrezQuery = EntrezHTTPQuery program' database' queryString 
  result <- CE.catch (entrezHTTP entrezQuery)
              (\e -> do let err = show (e :: CE.IOException)
                        logWarning ("Warning: Full sequence retrieval failed:" ++ " " ++ err) temporaryDirectoryPath
                        return [])
  if null result
    then return (Nothing,taxid,subject')
    else do
      if null ((mkSeqs . L.lines) (L.pack result))
        then return (Nothing,taxid,subject')
        else do
          let parsedFasta = head ((mkSeqs . L.lines) (L.pack result))
          if L.null (unSD (seqdata parsedFasta))
            then return (Nothing,taxid,subject')
            else CE.evaluate (Just parsedFasta,taxid,subject')
 
getRequestedSequenceElement :: Int -> (BlastHit,Int) -> (String,Int,Int,String,T.Text,Int,L.ByteString)
getRequestedSequenceElement queryLength (blastHit,taxid) 
  | blastHitIsReverseComplement (blastHit,taxid) = getReverseRequestedSequenceElement queryLength (blastHit,taxid)
  | otherwise = getForwardRequestedSequenceElement queryLength (blastHit,taxid)

blastHitIsReverseComplement :: (BlastHit,Int) -> Bool
blastHitIsReverseComplement (blastHit,_) = isReverse
  where blastMatch = head (matches blastHit)
        firstHSPfrom = h_from blastMatch
        firstHSPto = h_to blastMatch
        isReverse = firstHSPfrom > firstHSPto

getForwardRequestedSequenceElement :: Int -> (BlastHit,Int) -> (String,Int,Int,String,T.Text,Int,L.ByteString)
getForwardRequestedSequenceElement queryLength (blastHit,taxid) = (geneIdentifier',startcoordinate,endcoordinate,strand,accession',taxid,subjectBlast)
   where    accession' = extractAccession blastHit
            subjectBlast = unSL (subject blastHit)
            geneIdentifier' = extractGeneId blastHit
            blastMatch = head (matches blastHit)
            blastHitOriginSequenceLength = slength blastHit
            minHfrom = h_from blastMatch
            maxHto = h_to blastMatch
            minHonQuery = q_from blastMatch
            maxHonQuery = q_to blastMatch
            --unsafe coordinates may exceed length of available sequence
            unsafestartcoordinate = minHfrom - minHonQuery 
            unsafeendcoordinate = maxHto + (queryLength - maxHonQuery) 
            startcoordinate = lowerBoundryCoordinateSetter 0 unsafestartcoordinate
            endcoordinate = upperBoundryCoordinateSetter blastHitOriginSequenceLength unsafeendcoordinate 
            strand = "1"
            ---- 
            --blastMatches = matches blastHit
            --blastHitOriginSequenceLength = slength blastHit
            --minHfrom = minimum (map h_from blastMatches)
            --minHfromHSP = fromJust (find (\hsp -> minHfrom == h_from hsp) blastMatches)
            --maxHto = maximum (map h_to blastMatches)
            --maxHtoHSP = fromJust (find (\hsp -> maxHto == h_to hsp) blastMatches)
            --minHonQuery = q_from minHfromHSP
            --maxHonQuery = q_to maxHtoHSP
            --unsafe coordinates may exceed length of available sequence
            --unsafestartcoordinate = minHfrom - minHonQuery 
            --unsafeendcoordinate = maxHto + (queryLength - maxHonQuery) 
            --startcoordinate = lowerBoundryCoordinateSetter 0 unsafestartcoordinate
            --endcoordinate = upperBoundryCoordinateSetter blastHitOriginSequenceLength unsafeendcoordinate 
            --strand = "1"

lowerBoundryCoordinateSetter :: Int -> Int -> Int
lowerBoundryCoordinateSetter lowerBoundry currentValue
  | currentValue < lowerBoundry = lowerBoundry
  | otherwise = currentValue

upperBoundryCoordinateSetter :: Int -> Int -> Int
upperBoundryCoordinateSetter upperBoundry currentValue
  | currentValue > upperBoundry = upperBoundry
  | otherwise = currentValue

getReverseRequestedSequenceElement :: Int -> (BlastHit,Int) -> (String,Int,Int,String,T.Text,Int,L.ByteString)
getReverseRequestedSequenceElement queryLength (blastHit,taxid) = (geneIdentifier',startcoordinate,endcoordinate,strand,accession',taxid,subjectBlast)
   where   accession' = extractAccession blastHit
           subjectBlast = unSL (subject blastHit)        
           geneIdentifier' = extractGeneId blastHit
           blastMatch = head (matches blastHit)
           blastHitOriginSequenceLength = slength blastHit               
           maxHfrom = h_from blastMatch      
           minHto = h_to blastMatch
           minHonQuery = q_from blastMatch
           maxHonQuery = q_to blastMatch
           --unsafe coordinates may exceed length of avialable sequence
           unsafestartcoordinate = maxHfrom + minHonQuery 
           unsafeendcoordinate = minHto - (queryLength - maxHonQuery) 
           startcoordinate = lowerBoundryCoordinateSetter 0 unsafeendcoordinate 
           endcoordinate = upperBoundryCoordinateSetter blastHitOriginSequenceLength unsafestartcoordinate 
           strand = "2"
           --
           --blastMatches = matches blastHit
           --blastHitOriginSequenceLength = slength blastHit               
           --maxHfrom = maximum (map h_from blastMatches)
           --maxHfromHSP = fromJust (find (\hsp -> maxHfrom == h_from hsp) blastMatches)     
           --minHto = minimum (map h_to blastMatches)
           --minHtoHSP = fromJust (find (\hsp -> minHto == h_to hsp) blastMatches)
           --minHonQuery = q_from maxHfromHSP
           --maxHonQuery = q_to minHtoHSP
           --unsafe coordinates may exeed length of avialable sequence
           --unsafestartcoordinate = maxHfrom + minHonQuery 
           --unsafeendcoordinate = minHto - (queryLength - maxHonQuery) 
           --startcoordinate = lowerBoundryCoordinateSetter 0 unsafeendcoordinate 
           --endcoordinate = upperBoundryCoordinateSetter blastHitOriginSequenceLength unsafestartcoordinate 
           --strand = "2"

--computeAlignmentSCIs :: [String] -> [String] -> IO ()
--computeAlignmentSCIs alignmentFilepaths rnazOutputFilepaths = do
--  let zippedFilepaths = zip alignmentFilepaths rnazOutputFilepaths
--  mapM_ systemRNAz zippedFilepaths  

alignSequences :: String -> String -> [String] -> [String] -> [String] -> [String] -> IO ()
alignSequences program' options fastaFilepaths fastaFilepaths2 alignmentFilepaths summaryFilepaths = do
  let zipped4Filepaths = zip4 fastaFilepaths fastaFilepaths2 alignmentFilepaths summaryFilepaths
  let zipped3Filepaths = zip3 fastaFilepaths alignmentFilepaths summaryFilepaths 
  let zippedFilepaths = zip fastaFilepaths alignmentFilepaths
  let timeout = "3600"
  case program' of
    "locarna" -> mapM_ (systemlocarna options) zipped4Filepaths
    "mlocarna" -> mapM_ (systemMlocarna options) zippedFilepaths
    "mlocarnatimeout" -> mapM_ (systemMlocarnaWithTimeout timeout options) zippedFilepaths
    "clustalo" -> mapM_ (systemClustalo options) zippedFilepaths
    _ -> mapM_ (systemClustalw2 options ) zipped3Filepaths

constructFastaFilePaths :: String -> (Int, Sequence) -> String
constructFastaFilePaths currentDirectory (fastaIdentifier, _) = currentDirectory ++ show fastaIdentifier ++".fa"

constructCMsearchFilePaths :: String -> (Int, Sequence) -> String
constructCMsearchFilePaths currentDirectory (fastaIdentifier, _) = currentDirectory ++ show fastaIdentifier ++".cmsearch"
                                                                                  
-- Smaller e-Values are greater, the maximum function is applied
compareHitEValue :: (BlastHit,Int) -> (BlastHit,Int) -> Ordering                    
compareHitEValue (hit1,_) (hit2,_)
  | hitEValue hit1 > hitEValue hit2 = LT
  | hitEValue hit1 < hitEValue hit2 = GT
  -- in case of equal evalues the first hit is selected
  | hitEValue hit1 == hitEValue hit2 = GT                                           
-- comparing (hitEValue . Down . fst)
compareHitEValue (_,_) (_,_) = EQ 

compareTaxId :: (BlastHit,Int) -> (BlastHit,Int) -> Ordering            
compareTaxId (_,taxId1) (_,taxId2)
  | taxId1 > taxId2 = LT
  | taxId1 < taxId2 = GT
  -- in case of equal evalues the first hit is selected
  | taxId1 == taxId2 = EQ
compareTaxId (_,_)  (_,_) = EQ
                       
sameTaxId :: (BlastHit,Int) -> (BlastHit,Int) -> Bool
sameTaxId (_,taxId1) (_,taxId2) = taxId1 == taxId2

-- | NCBI uses the e-Value of the best HSP as the Hits e-Value
hitEValue :: BlastHit -> Double
hitEValue hit = minimum (map e_val (matches hit))
                          
convertFastaFoldStockholm :: Sequence -> String -> String
convertFastaFoldStockholm fastasequence foldedStructure = stockholmOutput
  where alnHeader = "# STOCKHOLM 1.0\n\n"
        --(L.unpack (unSL (seqheader inputFasta')))) ++ "\n" ++ (map toUpper (L.unpack (unSD (seqdata inputFasta')))) ++ "\n"
        seqIdentifier = L.unpack (unSL (seqheader fastasequence))
        seqSequence = L.unpack (unSD (seqdata fastasequence))
        identifierLength = length seqIdentifier
        spacerLength' = maximum [14,identifierLength + 2]
        spacer = replicate (spacerLength' - identifierLength) ' '
        entrystring = seqIdentifier ++ spacer ++ seqSequence ++ "\n"
        structureString = "#=GC SS_cons" ++ replicate (spacerLength' - 12) ' ' ++ foldedStructure ++ "\n"
        bottom = "//"
        stockholmOutput = alnHeader ++ entrystring ++ structureString ++ bottom
                   
convertClustaltoStockholm :: StructuralClustalAlignment -> String
convertClustaltoStockholm parsedMlocarnaAlignment = stockholmOutput
  where alnHeader = "# STOCKHOLM 1.0\n\n"
        clustalAlignment = structuralAlignmentEntries parsedMlocarnaAlignment
        uniqueIds = nub (map entrySequenceIdentifier clustalAlignment)
        mergedEntries = map (mergeEntry clustalAlignment) uniqueIds
        maxIdentifierLenght = maximum (map (length . entrySequenceIdentifier) clustalAlignment)
        spacerLength' = maxIdentifierLenght + 2
        stockholmEntries = concatMap (buildStockholmAlignmentEntries spacerLength') mergedEntries
        structureString = "#=GC SS_cons" ++ replicate (spacerLength' - 12) ' ' ++ secondaryStructureTrack parsedMlocarnaAlignment ++ "\n"
        bottom = "//"
        stockholmOutput = alnHeader ++ stockholmEntries ++ structureString ++ bottom

mergeEntry :: [ClustalAlignmentEntry] -> String -> ClustalAlignmentEntry
mergeEntry clustalAlignment uniqueId = mergedEntry
  where idEntries = filter (\entry -> entrySequenceIdentifier entry==uniqueId) clustalAlignment
        mergedSeq = foldr ((++) . entryAlignedSequence) "" idEntries
        mergedEntry = ClustalAlignmentEntry uniqueId mergedSeq

buildStockholmAlignmentEntries :: Int -> ClustalAlignmentEntry -> String
buildStockholmAlignmentEntries inputSpacerLength entry = entrystring
  where idLength = length (filter (/= '\n') (entrySequenceIdentifier entry))
        spacer = replicate (inputSpacerLength - idLength) ' '
        entrystring = entrySequenceIdentifier entry ++ spacer ++ entryAlignedSequence entry ++ "\n"

retrieveTaxonomicContextEntrez :: Int -> IO (Maybe Taxon)
retrieveTaxonomicContextEntrez inputTaxId = do
       let program' = Just "efetch"
       let database' = Just "taxonomy"
       let taxIdString = show inputTaxId
       let registrationInfo = buildRegistration "RNAlien" "florian.eggenhofer@univie.ac.at"
       let queryString = "id=" ++ taxIdString ++ registrationInfo
       let entrezQuery = EntrezHTTPQuery program' database' queryString 
       result <- entrezHTTP entrezQuery
       if null result
          then do
            error "Could not retrieve taxonomic context from NCBI Entrez, cannot proceed."
            return Nothing
          else do
            let taxon = head (readEntrezTaxonSet result)
            --print taxon
            if null (lineageEx taxon)
              then error "Retrieved taxonomic context taxon from NCBI Entrez with empty lineage, cannot proceed."
              else CE.evaluate (Just taxon)

retrieveParentTaxIdEntrez :: [(BlastHit,Int)] -> IO [(BlastHit,Int)]
retrieveParentTaxIdEntrez blastHitsWithHitTaxids = do
  if not (null blastHitsWithHitTaxids)
     then do
       let program' = Just "efetch"
       let database' = Just "taxonomy"
       let extractedBlastHits = map fst blastHitsWithHitTaxids
       let taxIds = map snd blastHitsWithHitTaxids
       let taxIdStrings = map show taxIds
       let taxIdQuery = intercalate "," taxIdStrings
       let registrationInfo = buildRegistration "RNAlien" "florian.eggenhofer@univie.ac.at"
       let queryString = "id=" ++ taxIdQuery ++ registrationInfo
       let entrezQuery = EntrezHTTPQuery program' database' queryString 
       result <- entrezHTTP entrezQuery
       let parentTaxIds = readEntrezParentIds result
       if null parentTaxIds
         then return []
         else CE.evaluate (zip extractedBlastHits parentTaxIds)
    else return []

-- | Wrapper functions that ensures that only 20 queries are sent per request
retrieveParentTaxIdsEntrez :: [(BlastHit,Int)] -> IO [(BlastHit,Int)]
retrieveParentTaxIdsEntrez taxIdwithBlastHits = do
  let splits = portionListElements taxIdwithBlastHits 20
  taxIdsOutput <- mapM retrieveParentTaxIdEntrez splits
  return (concat taxIdsOutput)

-- | Wrapper functions that ensures that only 20 queries are sent per request
retrieveBlastHitsTaxIdEntrez :: [BlastHit] -> IO [([BlastHit],String)]
retrieveBlastHitsTaxIdEntrez blastHits = do
  let splits = portionListElements blastHits 20
  mapM retrieveBlastHitTaxIdEntrez splits
  

retrieveBlastHitTaxIdEntrez :: [BlastHit] -> IO ([BlastHit],String)
retrieveBlastHitTaxIdEntrez blastHits = do
  if not (null blastHits)
     then do
       let geneIds = map extractGeneId blastHits
       let idList = intercalate "," geneIds
       let registrationInfo = buildRegistration "RNAlien" "florian.eggenhofer@univie.ac.at"
       let query' = "id=" ++ idList ++ registrationInfo
       let entrezQuery = EntrezHTTPQuery (Just "esummary") (Just "nucleotide") query'
       threadDelay 10000000                  
       result <- entrezHTTP entrezQuery
       CE.evaluate (blastHits,result)
     else return (blastHits,"")

extractTaxIdFromEntrySummaries :: String -> [Int]
extractTaxIdFromEntrySummaries input
  | null input = []
  | null parsedResultList = []
  | otherwise = hitTaxIds
  where parsedResultList = readEntrezSummaries input
        parsedResult = head parsedResultList
        blastHitSummaries = documentSummaries parsedResult
        hitTaxIdStrings = map extractTaxIdfromDocumentSummary blastHitSummaries
        hitTaxIds = map readInt hitTaxIdStrings

extractAccession :: BlastHit -> T.Text
extractAccession currentBlastHit = accession'
  where splitedFields = T.splitOn (T.pack "|") (DTE.decodeUtf8 (L.toStrict (hitId currentBlastHit)))
        accession' =  splitedFields !! 3
        
extractGeneId :: BlastHit -> String
extractGeneId currentBlastHit = nucleotideId
  where truncatedId = drop 3 (L.unpack (hitId currentBlastHit))
        pipeSymbolIndex = fromJust (elemIndex '|' truncatedId)
        nucleotideId = take pipeSymbolIndex truncatedId

extractTaxIdfromDocumentSummary :: EntrezDocSum -> String
extractTaxIdfromDocumentSummary documentSummary = itemContent (fromJust (find (\item -> "TaxId" == itemName item) (summaryItems documentSummary)))

getBestHit :: BlastResult -> BlastHit
getBestHit blastResult 
  | null (concatMap hits (results blastResult)) = error "getBestHit - head: empty list"
  | otherwise = head (hits (head (results blastResult)))

-- Blast returns low evalues with zero instead of the exact number
getHitWithFractionEvalue :: BlastResult -> Maybe BlastMatch
getHitWithFractionEvalue blastResult 
  | null (concatMap hits (results blastResult)) = Nothing
  | otherwise = find (\match -> e_val match /= (0 ::Double)) (concatMap matches (concatMap hits (results blastResult)))

showlines :: Show a => [a] -> String
showlines = concatMap (\x -> show x ++ "\n") 

logMessage :: String -> String -> IO ()
logMessage logoutput temporaryDirectoryPath = appendFile (temporaryDirectoryPath ++ "Log") logoutput

logWarning :: String -> String -> IO ()
logWarning logoutput temporaryDirectoryPath = appendFile (temporaryDirectoryPath ++ "log/warnings") logoutput

logVerboseMessage :: Bool -> String -> String -> IO ()
logVerboseMessage verboseTrue logoutput temporaryDirectoryPath 
  | verboseTrue = appendFile (temporaryDirectoryPath ++ "Log") (show logoutput)
  | otherwise = return ()
                  
logEither :: (Show a) => Either a b -> String -> IO ()
logEither (Left logoutput) temporaryDirectoryPath = appendFile (temporaryDirectoryPath ++ "Log") (show logoutput)
logEither  _ _ = return ()

checkTools :: [String] -> String -> String -> IO (Either String String)
checkTools tools temporaryDirectoryPath selectedQuerySelectionMethod = do
  -- if queryselectionmethod is set to clustering then also check for clustal omega
  let additionaltools = if selectedQuerySelectionMethod == "clustering" then tools ++ ["clustalo"] else tools
  -- check if all tools are available via PATH or Left
  checks <- mapM checkTool additionaltools
  if not (null (lefts checks))
    then return (Left (concat (lefts checks)))
    else do  
      logMessage ("Tools : " ++ intercalate "," tools ++ "\n") temporaryDirectoryPath
      return (Right "Tools ok")

logToolVersions :: String -> IO ()
logToolVersions temporaryDirectoryPath = do
  let clustaloversionpath = temporaryDirectoryPath ++ "log/clustalo.version"
  let mlocarnaversionpath = temporaryDirectoryPath ++ "log/mlocarna.version"
  let rnafoldversionpath = temporaryDirectoryPath ++ "log/RNAfold.version"
  let infernalversionpath = temporaryDirectoryPath ++ "log/Infernal.version"
  _ <- system ("clustalo --version >" ++ clustaloversionpath)
  _ <- system ("mlocarna --version >" ++ mlocarnaversionpath)
  _ <- system ("RNAfold --version >" ++ rnafoldversionpath)
  _ <- system ("cmcalibrate -h >" ++ infernalversionpath)  
  -- _ <- system ("RNAz" ++ rnazversionpath)
  -- _ <- system ("CMCompare >" ++ infernalversionpath)
  clustaloversion <- readFile clustaloversionpath
  mlocarnaversion <- readFile mlocarnaversionpath
  rnafoldversion <- readFile rnafoldversionpath 
  infernalversionOutput <- readFile infernalversionpath
  let infernalversion = lines infernalversionOutput !! 1
  let messageString = "Clustalo version: " ++ clustaloversion ++ "mlocarna version: " ++ mlocarnaversion  ++ "RNAfold version: " ++ rnafoldversion  ++ "infernalversion: " ++ infernalversion ++ "\n"
  logMessage messageString temporaryDirectoryPath

checkTool :: String -> IO (Either String String)
checkTool tool = do
  toolcheck <- findExecutable tool
  if isJust toolcheck
    then return (Right (fromJust toolcheck))
    else return (Left ("RNAlien could not find "++ tool ++ " in your $PATH and has to abort.\n"))
  
constructTaxonomyRecordsCSVTable :: ModelConstruction -> String
constructTaxonomyRecordsCSVTable modelconstruction = csvtable
  where tableheader = "Taxonomy Id;Added in Iteration Step;Entry Header\n"
        tablebody = concatMap constructTaxonomyRecordCSVEntries (taxRecords modelconstruction)
        csvtable = tableheader ++ tablebody

constructTaxonomyRecordCSVEntries :: TaxonomyRecord -> String
constructTaxonomyRecordCSVEntries taxRecord = concatMap (constructTaxonomyRecordCSVEntry taxIdString) (sequenceRecords taxRecord)
  where taxIdString = show (recordTaxonomyId taxRecord)

constructTaxonomyRecordCSVEntry :: String -> SequenceRecord -> String
constructTaxonomyRecordCSVEntry taxIdString seqrec = taxIdString ++ ";" ++ show (aligned seqrec) ++ ";" ++ filter checkTaxonomyRecordCSVChar (L.unpack (unSL (seqheader (nucleotideSequence seqrec)))) ++ "\n"

checkTaxonomyRecordCSVChar :: Char -> Bool
checkTaxonomyRecordCSVChar c
  | c == '"' = False
  | c == ';' = False
  | otherwise = True

setVerbose :: Verbosity -> Bool
setVerbose verbosityLevel
  | verbosityLevel == Loud = True
  | otherwise = False

evaluateConstructionResult :: StaticOptions -> ModelConstruction -> IO String
evaluateConstructionResult staticOptions mCResult = do
  let evaluationDirectoryFilepath = tempDirPath staticOptions ++ "evaluation/"
  createDirectoryIfMissing False evaluationDirectoryFilepath
  let fastaFilepath = tempDirPath staticOptions ++ "result.fa"
  let clustalFilepath = evaluationDirectoryFilepath ++ "result.clustal"
  let reformatedClustalPath = evaluationDirectoryFilepath ++ "result.clustal.reformated"
  let cmFilepath = tempDirPath staticOptions ++ "result.cm"
  let resultSequences = map nucleotideSequence (concatMap sequenceRecords (taxRecords mCResult))
  let resultNumber = length resultSequences + 1 
  let rnaCentralQueries = map buildSequenceViaMD5Query resultSequences    
  rnaCentralEntries <- getRNACentralEntries rnaCentralQueries
  let rnaCentralEvaluationResult = showRNAcentralAlienEvaluation rnaCentralEntries
  writeFile (tempDirPath staticOptions ++ "result.rnacentral") rnaCentralEvaluationResult
  systemCMalign ("--outformat=Clustal --cpu " ++ show (cpuThreads staticOptions)) cmFilepath fastaFilepath clustalFilepath
  let resultModelStatistics = tempDirPath staticOptions ++ "result.cmstat"
  systemCMstat cmFilepath resultModelStatistics
  inputcmStat <- readCMstat resultModelStatistics
  let cmstatString = cmstatEvalOutput inputcmStat
  if resultNumber > 1
    then do 
      let resultRNAz = tempDirPath staticOptions ++ "result.rnaz"
      let resultRNAcode = tempDirPath staticOptions ++ "result.rnacode"
      let sequenceNumber = 6 :: Int
      let optimalIdentity = 80 :: Double
      let maximalIdentity = 99 :: Double
      let referenceSequence = True
      rnazClustalpath <- preprocessClustalForRNAcodeExternal clustalFilepath reformatedClustalPath sequenceNumber (truncate optimalIdentity) (truncate maximalIdentity) referenceSequence
      if isRight rnazClustalpath
        then do
          systemRNAz "-l" (fromRight rnazClustalpath) resultRNAz 
          inputRNAz <- readRNAz resultRNAz
          let rnaZString = rnaZEvalOutput inputRNAz
          RC.systemRNAcode " -t " (fromRight rnazClustalpath) resultRNAcode
          inputRNAcode <- RC.readRNAcodeTabular resultRNAcode
          let rnaCodeString = rnaCodeEvalOutput inputRNAcode
          return ("\nEvaluation of RNAlien result :\nCMstat statistics for result.cm\n" ++ cmstatString ++ "\nRNAz statistics for result alignment: " ++ rnaZString ++ "\nRNAcode output for result alignment:\n" ++ rnaCodeString ++ "\nSequences found by RNAlien with RNAcentral entry:\n" ++ rnaCentralEvaluationResult)
        else do
          logWarning ("Running RNAz for result evalution encountered a problem:" ++ fromLeft rnazClustalpath) (tempDirPath staticOptions) 
          return ("\nEvaluation of RNAlien result :\nCMstat statistics for result.cm\n" ++ cmstatString ++ "\nRNAz statistics for result alignment: Running RNAz for result evalution encountered a problem\n" ++ fromLeft rnazClustalpath ++ "\n" ++ "Sequences found by RNAlien with RNAcentral entry:\n" ++ rnaCentralEvaluationResult)
    else do
      logWarning "Message: RNAlien could not find additional covariant sequences\n Could not run RNAz statistics. Could not run RNAz statistics with a single sequence.\n" (tempDirPath staticOptions) 
      return ("\nEvaluation of RNAlien result :\nCMstat statistics for result.cm\n" ++ cmstatString ++ "\nRNAlien could not find additional covariant sequences. Could not run RNAz statistics with a single sequence.\n\nSequences found by RNAlien with RNAcentral entry:\n" ++ rnaCentralEvaluationResult)


cmstatEvalOutput :: Either ParseError CMstat -> String 
cmstatEvalOutput inputcmstat
  | isRight inputcmstat = cmstatString
  | otherwise = show (fromLeft inputcmstat)
    where cmStat = fromRight inputcmstat  
          cmstatString = "  Sequence Number: " ++ show (statSequenceNumber cmStat)++ "\n" ++ "  Effective Sequences: " ++ show (statEffectiveSequences cmStat)++ "\n" ++ "  Consensus length: " ++ show (statConsensusLength cmStat) ++ "\n" ++ "  Expected maximum hit-length: " ++ show (statW cmStat) ++ "\n" ++ "  Basepairs: " ++ show (statBasepairs cmStat)++ "\n" ++ "  Bifurcations: " ++ show (statBifurcations cmStat) ++ "\n" ++ "  Modeltype: " ++ show (statModel cmStat) ++ "\n" ++ "  Relative Entropy CM: " ++ show (relativeEntropyCM cmStat) ++ "\n" ++ "  Relative Entropy HMM: " ++ show (relativeEntropyHMM cmStat) ++ "\n"

rnaZEvalOutput :: Either ParseError RNAz -> String 
rnaZEvalOutput inputRNAz 
  | isRight inputRNAz = rnazString
  | otherwise = show (fromLeft inputRNAz)
    where rnaZ = fromRight inputRNAz
          rnazString = "  Mean pairwise identity: " ++ show (meanPairwiseIdentity rnaZ) ++ "\n  Shannon entropy: " ++ show (shannonEntropy rnaZ) ++  "\n  GC content: " ++ show (gcContent rnaZ) ++ "\n  Mean single sequence minimum free energy: " ++ show (meanSingleSequenceMinimumFreeEnergy rnaZ) ++ "\n  Consensus minimum free energy: " ++ show (consensusMinimumFreeEnergy rnaZ) ++ "\n  Energy contribution: " ++ show (energyContribution rnaZ) ++ "\n  Covariance contribution: " ++ show (covarianceContribution rnaZ) ++ "\n  Combinations pair: " ++ show (combinationsPair rnaZ) ++ "\n  Mean z-score: " ++ show (meanZScore rnaZ) ++ "\n  Structure conservation index: " ++ show (structureConservationIndex rnaZ) ++ "\n  Background model: " ++ backgroundModel rnaZ ++ "\n  Decision model: " ++ decisionModel rnaZ ++ "\n  SVM decision value: " ++ show (svmDecisionValue rnaZ) ++ "\n  SVM class propability: " ++ show (svmRNAClassProbability rnaZ) ++ "\n  Prediction: " ++ prediction rnaZ

rnaCodeEvalOutput :: Either ParseError RC.RNAcode -> String 
rnaCodeEvalOutput inputRNAcode 
  | isRight inputRNAcode = rnaCodeString
  | otherwise = show (fromLeft inputRNAcode)
    where rnaCode = fromRight inputRNAcode
          rnaCodeString = "HSS\tFrame\tLength\tFrom\tTo\tName\tStart\tEnd\tScore\tP\n" ++ rnaCodeEntries
          rnaCodeEntries = concatMap showRNACodeHits (RC.rnacodeHits rnaCode)

showRNACodeHits :: RC.RNAcodeHit -> String
showRNACodeHits rnacodeHit = show (RC.hss rnacodeHit) ++ "\t" ++ show (RC.frame rnacodeHit) ++ "\t" ++ show (RC.length rnacodeHit) ++ "\t"++ show (RC.from rnacodeHit) ++ "\t" ++ show (RC.to rnacodeHit) ++ "\t" ++ (RC.name rnacodeHit) ++ "\t" ++ show (RC.start rnacodeHit) ++ "\t" ++ show (RC.end rnacodeHit) ++ "\t" ++ show (RC.score rnacodeHit) ++ show (RC.pvalue rnacodeHit) ++ "\n"

-- | Call for external preprocessClustalForRNAz
preprocessClustalForRNAzExternal :: String -> String -> Int -> Int -> Int -> Bool -> IO (Either String String)
preprocessClustalForRNAzExternal clustalFilepath reformatedClustalPath seqenceNumber optimalIdentity maximalIdenity referenceSequence = do
  clustalText <- TI.readFile clustalFilepath
  --change clustal format for rnazSelectSeqs.pl
  let reformatedClustalText = T.map reformatAln clustalText
  TI.writeFile reformatedClustalPath reformatedClustalText
  --select representative entries from result.Clustal with select_sequences
  let selectedClustalpath = clustalFilepath ++ ".selected"
  let sequenceNumberOption = " -n "  ++ show seqenceNumber ++ " "
  let optimalIdentityOption = " -i "  ++ show optimalIdentity  ++ " "
  let maximalIdentityOption = " --max-id="  ++ show maximalIdenity  ++ " "
  let referenceSequenceOption = if referenceSequence then " " else " -x "                            
  system ("rnazSelectSeqs.pl " ++ reformatedClustalPath ++ " " ++ sequenceNumberOption ++ optimalIdentityOption ++ maximalIdentityOption ++ referenceSequenceOption ++" >" ++ selectedClustalpath)
  return (Right selectedClustalpath)

-- | Call for external preprocessClustalForRNAcode - RNAcode additionally to RNAz requirements does not accept pipe,underscore, doublepoint symbols
preprocessClustalForRNAcodeExternal :: String -> String -> Int -> Int -> Int -> Bool -> IO (Either String String)
preprocessClustalForRNAcodeExternal clustalFilepath reformatedClustalPath seqenceNumber optimalIdentity maximalIdenity referenceSequence = do
  clustalText <- TI.readFile clustalFilepath
  --change clustal format for rnazSelectSeqs.pl
  let clustalTextLines = T.lines clustalText
  let headerClustalTextLines = T.unlines (take 2 clustalTextLines)
  let headerlessClustalTextLines = T.unlines (drop 2 clustalTextLines)
  let reformatedClustalText = T.map reformatRNACodeAln headerlessClustalTextLines
  TI.writeFile reformatedClustalPath (headerClustalTextLines `T.append` (T.singleton '\n') `T.append` reformatedClustalText)
  --select representative entries from result.Clustal with select_sequences
  let selectedClustalpath = clustalFilepath ++ ".selected"
  let sequenceNumberOption = " -n "  ++ show seqenceNumber  ++ " "
  let optimalIdentityOption = " -i "  ++ show optimalIdentity  ++ " "
  let maximalIdentityOption = " --max-id="  ++ show maximalIdenity  ++ " "
  let referenceSequenceOption = if referenceSequence then " " else " -x "       
  system ("rnazSelectSeqs.pl " ++ reformatedClustalPath ++ " " ++ sequenceNumberOption ++ optimalIdentityOption ++ maximalIdentityOption ++ referenceSequenceOption ++  " >" ++ selectedClustalpath)
  return (Right selectedClustalpath)

-- | RNAz can process 500 sequences at max. Using rnazSelectSeqs to isolate representative sample. rnazSelectSeqs only accepts - gap characters, alignment is reformatted accordingly.
preprocessClustalForRNAz :: String -> String -> IO (Either String String)
preprocessClustalForRNAz clustalFilepath reformatedClustalPath = do
  clustalText <- TI.readFile clustalFilepath
  let clustalTextLines = T.lines clustalText
  if length clustalTextLines > 5
    then do 
      --change clustal format for rnazSelectSeqs.pl
      let reformatedClustalString = T.map reformatAln clustalText
      TI.writeFile reformatedClustalPath reformatedClustalString
      --select representative entries from result.Clustal with select_sequences
      let selectedClustalpath = clustalFilepath ++ ".selected"
      parsedClustalInput <- readClustalAlignment clustalFilepath
      if isRight parsedClustalInput
        then do
          let filteredClustalInput = rnaZSelectSeqs (fromRight parsedClustalInput) 500 99
          writeFile selectedClustalpath (show filteredClustalInput)
          return (Right selectedClustalpath)
        else return (Left (show (fromLeft parsedClustalInput)))
    else return (Right clustalFilepath)

preprocessClustalForRNAztest :: String -> String -> Int -> Double -> Double -> Bool -> IO (Either String String)
preprocessClustalForRNAztest clustalFilepath reformatedClustalPath seqenceNumber optimalIdentity maximalIdenity referenceSequence = do
  clustalText <- TI.readFile clustalFilepath
  let clustalTextLines = T.lines clustalText
  if length clustalTextLines > 5
    then do 
      --change clustal format for rnazSelectSeqs.pl
      let reformatedClustalString = T.map reformatAln clustalText
      TI.writeFile reformatedClustalPath reformatedClustalString
      --select representative entries from result.Clustal with select_sequences
      let selectedClustalpath = clustalFilepath ++ ".selected"
      parsedClustalInput <- readClustalAlignment clustalFilepath
      if isRight parsedClustalInput
        then do
          let filteredClustalInput = rnaZSelectSeqs2 (fromRight parsedClustalInput) seqenceNumber optimalIdentity maximalIdenity referenceSequence
          --writeFile selectedClustalpath (show filteredClustalInput)
          return (Right $ show filteredClustalInput)
        else return (Left (show (fromLeft parsedClustalInput)))
    else return (Right clustalFilepath)

rnaZSelectSeqs2 :: ClustalAlignment -> Int -> Double -> Double -> Bool -> ClustalAlignment
rnaZSelectSeqs2 currentClustalAlignment seqenceNumber optimalIdentity maximalIdenity referenceSequence = newClustalAlignment
  where entryVector = V.fromList (alignmentEntries currentClustalAlignment)
        totalSeqNumber = (V.length entryVector)
        identityMatrix = computeSequenceIdentityMatrix (V.map entryAlignedSequence entryVector)
        entryIdentities = catMaybes (toList identityMatrix)
        --Similarity filter - filter too similar sequences until alive seqs are less then minSeqs
        entriesToDiscard = preFilterIdentityMatrix maximalIdenity seqenceNumber totalSeqNumber [] entryIdentities
        filteredEntryIdentities = filter (discardIdentityEntry entriesToDiscard) entryIdentities
        --Optimize mean pairwise similarity (greedily) - remove worst sequence until desired number is reached
        selectedEntryIndices = greedyFilterIdentityEntries optimalIdentity seqenceNumber totalSeqNumber filteredEntryIdentities
        selectedEntries = map (\ind -> entryVector V.! ind) selectedEntryIndices
        selectedEntryHeader = map entrySequenceIdentifier selectedEntries
        selectedEntrySequences = map entryAlignedSequence selectedEntries
        --reformattedEntrySequences = map (map reformatRNACodeAln) selectedEntrySequences
        gapfreeEntrySequences = Data.List.transpose (filter (\a -> not (all isGap a)) (Data.List.transpose selectedEntrySequences))
        gapfreeEntries = map (\(a,b) -> ClustalAlignmentEntry a  b)(zip selectedEntryHeader gapfreeEntrySequences)
        emptyConservationTrack = setEmptyConservationTrack gapfreeEntries (conservationTrack currentClustalAlignment)
        newClustalAlignment = currentClustalAlignment {alignmentEntries = gapfreeEntries, conservationTrack = emptyConservationTrack}

setEmptyConservationTrack :: [ClustalAlignmentEntry] -> String -> String
setEmptyConservationTrack alnentries currentConservationTrack
  | null alnentries = currentConservationTrack 
  | otherwise = newConservationTrack 
      where trackLength = length (entryAlignedSequence (head alnentries))
            newConservationTrack = replicate (trackLength + 0)' ' 
                              
isGap :: Char -> Bool
isGap a = a == '-'

greedyFilterIdentityEntries :: Double -> Int -> Int -> [(Int,Int,Double)] -> [Int]
greedyFilterIdentityEntries optimalIdentity seqenceNumber totalSeqNumber entryIdentities
    | totalSeqNumber <= seqenceNumber  = filteredEntryIdentitiesIndices
    | null entryIdentities  = []
    | otherwise = selectedEntries
      where filteredEntryIdentitiesIndices = nub (map (\(a,_,_) -> a) entryIdentities)
            costPerEntry = map (entryCost optimalIdentity entryIdentities) filteredEntryIdentitiesIndices
            sortedCostPerEntry = sortBy compareEntryCost costPerEntry
            selectedEntries = map fst (take seqenceNumber sortedCostPerEntry)
            
compareEntryCost :: forall t t1 a. Ord a => (t, a) -> (t1, a) -> Ordering            
compareEntryCost (_,costA) (_,costB) = compare costA costB
            
entryCost :: Double -> [(Int,Int,Double)] -> Int -> (Int,Double)
entryCost optimalIdentity entryIdentities currentIndex = (currentIndex,cost)
  where entryIdentites = filter (\(a,_,_) -> a == currentIndex) entryIdentities
        --cost = foldr (\(_,_,ident) acc -> acc + ((ident - optimalIdentity) * (ident - optimalIdentity))) (0 :: Double) entryIdentites
        cost = foldr (\(_,_,ident) acc -> acc + (abs(ident - optimalIdentity))) (0 :: Double) entryIdentites

preFilterIdentityMatrix :: Double -> Int -> Int-> [Int] -> [(Int,Int,Double)] -> [Int]
preFilterIdentityMatrix identityCutoff minSeqNumber totalSeqNumber filteredIds entryIdentities
    | (totalSeqNumber - (length filteredIds)) <= minSeqNumber = []
    | identityCutoff == (100 :: Double) = []
    | null entryIdentities  = []
    | otherwise = entryresult ++ preFilterIdentityMatrix identityCutoff minSeqNumber totalSeqNumber (filteredIds ++ entryresult) (tail entryIdentities)
      where currentEntry = head entryIdentities
            entryresult = checkIdentityEntry identityCutoff filteredIds currentEntry

checkIdentityEntry :: Double -> [Int] -> (Int,Int,Double) -> [Int]
checkIdentityEntry identityCutoff filteredIds (i,j,ident)
  | elem i filteredIds = []
  | elem j filteredIds = []
  | ident > identityCutoff = [j]
  | otherwise = []
  
discardIdentityEntry :: [Int] -> (Int,Int,Double) -> Bool
discardIdentityEntry entriesToDiscard (i,j,_)
  | elem i entriesToDiscard = False
  | elem j entriesToDiscard = False
  | otherwise = True
                        
computeSequenceIdentityMatrix :: V.Vector String -> Matrix (Maybe (Int,Int,Double))
computeSequenceIdentityMatrix entryVector = matrix (V.length entryVector) (V.length entryVector) (computeSequenceIdentityEntry entryVector)

-- Computes Sequenceidentity once for each pair and not vs itself
computeSequenceIdentityEntry :: V.Vector String -> (Int,Int) -> Maybe (Int,Int,Double)
computeSequenceIdentityEntry entryVector (row,col)
  | i < j = Just $ (row,col,ident)
  | otherwise = Nothing
  where i=row-1
        j=col-1
        ident=stringIdentity (entryVector V.! i) (entryVector V.! j)

-- Iteratively removes sequences with decreasing similarity until target number of alignment entries is reached.
rnaZSelectSeqs :: ClustalAlignment -> Int -> Double -> ClustalAlignment
rnaZSelectSeqs currentClustalAlignment targetEntries identityCutoff
  | targetEntries < numberOfEntries = rnaZSelectSeqs filteredAlignment targetEntries (identityCutoff - 1)
  | otherwise = currentClustalAlignment
  where numberOfEntries =  length (alignmentEntries currentClustalAlignment) 
        filteredEntries = filterIdenticalAlignmentEntry (alignmentEntries currentClustalAlignment) identityCutoff 
        filteredAlignment = ClustalAlignment filteredEntries (conservationTrack currentClustalAlignment)

reformatRNACodeAln :: Char -> Char 
reformatRNACodeAln c
  | c == ':' = '-'
  | c == '|' = '-'
  | c == '.' = '-'
  | c == '~' = '-'
  | c == '_' = '-'
  | c == 'u' = 'U'
  | c == 't' = 'T'
  | c == 'g' = 'G'
  | c == 'c' = 'C'
  | c == 'a' = 'A'
  | otherwise = c

reformatAln :: Char -> Char 
reformatAln c
  | c == '.' = '-'
  | c == '~' = '-'
  | c == '_' = '-'
  | c == 'u' = 'U'
  | c == 't' = 'T'
  | c == 'g' = 'G'
  | c == 'c' = 'C'
  | c == 'a' = 'A'
  | otherwise = c

-- | Check if alien can connect to NCBI
checkNCBIConnection :: IO (Either String String)
checkNCBIConnection = do
   response <- simpleHTTP (getRequest "http://www.ncbi.nlm.nih.gov")
   if isRight response
     then do
       let rightResponse = fromRight response
       if rspCode rightResponse == (2,0,0)
         then return (Right ("Network connection with NCBI server is ok: "  ++ show (rspCode rightResponse)))
         else return (Left ("Could not connect to NCBI server \"http://www.ncbi.nlm.nih.gov\". Response Code: " ++ show (rspCode rightResponse)))
     else return (Left ("Could not connect to NCBI server: \"http://www.ncbi.nlm.nih.gov\": " ++ show (fromLeft response)))

-- | Blast evalue is set stricter in inital alignment mode
setBlastExpectThreshold :: ModelConstruction -> Double
setBlastExpectThreshold modelConstruction
  | alignmentModeInfernal modelConstruction = 1 :: Double
  | otherwise = 0.1 :: Double

reformatFasta :: Sequence -> Sequence
reformatFasta input = Seq (seqheader input) updatedSequence Nothing
  where updatedSequence = SeqData (L.pack (map reformatFastaSequence (L.unpack (unSD (seqdata input)))))

reformatFastaSequence :: Char -> Char 
reformatFastaSequence c
  | c == '.' = '-'
  | c == '~' = '-'
  | c == '_' = '-'
  | c == 'u' = 'T'
  | c == 't' = 'T'
  | c == 'g' = 'G'
  | c == 'c' = 'C'
  | c == 'a' = 'A'
  | c == 'U' = 'T'
  | otherwise = c

setRestrictedTaxonomyLimits :: String -> (Maybe Int,Maybe Int)
setRestrictedTaxonomyLimits trestriction 
  | trestriction == "bacteria" = (Just (2 :: Int), Nothing)
  | trestriction == "archea" = (Just (2157 :: Int), Nothing)
  | trestriction == "eukaryia" = (Just (2759 :: Int), Nothing)
  | otherwise = (Nothing, Nothing)

checkTaxonomyRestriction :: Maybe String -> Maybe String
checkTaxonomyRestriction taxonomyRestriction
  | isJust taxonomyRestriction = checkTaxonomyRestrictionString (fromJust taxonomyRestriction)
  | otherwise = Nothing

checkTaxonomyRestrictionString :: String -> Maybe String
checkTaxonomyRestrictionString restrictionString
  | restrictionString == "archea" = Just "archea"
  | restrictionString == "bacteria" = Just "bacteria"
  | restrictionString == "eukaryia" = Just "eukaryia"
  | otherwise = Nothing

extractAlignmentSequencesByIds :: String -> [L.ByteString] -> IO [Sequence]
extractAlignmentSequencesByIds stockholmFilePath sequenceIds = do
  inputSeedAln <- TIO.readFile stockholmFilePath
  let alnEntries = extractAlignmentSequences inputSeedAln
  --let splitIds = map E.encodeUtf8 (TL.splitOn (TL.pack ",") (TL.pack sequenceIds))
  let filteredEntries = concatMap (filterSequencesById alnEntries) sequenceIds
  return filteredEntries
 
extractAlignmentSequences :: TL.Text -> [Sequence]
extractAlignmentSequences  seedFamilyAln = rfamIDAndseedFamilySequences
  where seedFamilyAlnLines = TL.lines seedFamilyAln
        -- remove empty lines from splitting
        seedFamilyNonEmpty =  filter (\alnline -> not (TL.empty == alnline)) seedFamilyAlnLines
        -- remove annotation and spacer lines
        seedFamilyIdSeqLines =  filter (\alnline -> ((not ((TL.head alnline) == '#'))) && (not ((TL.head alnline) == ' ')) && (not ((TL.head alnline) == '/'))) seedFamilyNonEmpty 
        -- put id and corresponding seq of each line into a list and remove whitspaces        
        seedFamilyIdandSeqLines = map TL.words seedFamilyIdSeqLines
        -- linewise tuples with id and seq without alinment characters - .
        seedFamilyIdandSeqLineTuples = map (\alnline -> ((head alnline),(filterAlnChars (last alnline)))) seedFamilyIdandSeqLines
        -- line tuples sorted by id
        seedFamilyIdandSeqTupleSorted = sortBy (\tuple1 tuple2 -> compare (fst tuple1) (fst tuple2)) seedFamilyIdandSeqLineTuples
        -- line tuples grouped by id
        seedFamilyIdandSeqTupleGroups = groupBy (\tuple1 tuple2 -> (fst tuple1) == (fst tuple2)) seedFamilyIdandSeqTupleSorted
        seedFamilySequences = map mergeIdSeqTuplestoSequence seedFamilyIdandSeqTupleGroups
        rfamIDAndseedFamilySequences = seedFamilySequences

filterSequencesById :: [Sequence] -> L.ByteString -> [Sequence]
filterSequencesById alignmentSequences sequenceId = filter (sequenceHasId sequenceId) alignmentSequences

sequenceHasId :: L.ByteString -> Sequence -> Bool
sequenceHasId sequenceId currentSequence = sequenceId == (unSL (seqid currentSequence))

filterAlnChars :: TL.Text -> TL.Text
filterAlnChars cs = TL.filter (\c -> (not (c == '-')) && (not (c == '.'))) cs

mergeIdSeqTuplestoSequence :: [(TL.Text,TL.Text)] -> Sequence
mergeIdSeqTuplestoSequence tuplelist = currentSequence
  where seqId = fst (head tuplelist)
        seqData = TL.concat (map snd tuplelist)
        currentSequence = Seq (SeqLabel (E.encodeUtf8 seqId)) (SeqData (E.encodeUtf8 seqData)) Nothing
<|MERGE_RESOLUTION|>--- conflicted
+++ resolved
@@ -27,7 +27,6 @@
                            rnaZEvalOutput,
                            reformatFasta,
                            checkTaxonomyRestriction,
-                           preprocessClustalForRNAztest,
                            evaluePartitionTrimCMsearchHits
                            )
 where
@@ -68,16 +67,13 @@
 import qualified Bio.RNAcodeParser as RC
 import Bio.RNAcentralHTTP
 import Bio.InfernalParser
+--import Control.Monad.State.Lazy
 import qualified Data.Text as T
 import qualified Data.Text.IO as TI
 import qualified Data.Text.Encoding as DTE
-<<<<<<< HEAD
-import Control.Monad.State.Lazy
-=======
 import qualified Data.Text.Lazy.Encoding as E
 import qualified Data.Text.Lazy as TL
 import qualified Data.Text.Lazy.IO as TIO
->>>>>>> 9966df80
 
 -- | Initial RNA family model construction - generates iteration number, seed alignment and model
 modelConstructer :: StaticOptions -> ModelConstruction -> IO ModelConstruction
@@ -819,12 +815,12 @@
         result = headEntry:filterIdenticalSequences' filteredEntries identitycutoff
 filterIdenticalSequences' [] _ = []
 
--- | Filter alignment entries by similiarity  
-filterIdenticalAlignmentEntry :: [ClustalAlignmentEntry] -> Double -> [ClustalAlignmentEntry]
-filterIdenticalAlignmentEntry (headEntry:rest) identitycutoff = result
-  where filteredEntries = filter (\x -> (stringIdentity (entryAlignedSequence headEntry) (entryAlignedSequence x)) < identitycutoff) rest
-        result = headEntry:filterIdenticalAlignmentEntry filteredEntries identitycutoff
-filterIdenticalAlignmentEntry [] _ = []
+---- | Filter alignment entries by similiarity  
+--filterIdenticalAlignmentEntry :: [ClustalAlignmentEntry] -> Double -> [ClustalAlignmentEntry]
+--filterIdenticalAlignmentEntry (headEntry:rest) identitycutoff = result
+--  where filteredEntries = filter (\x -> (stringIdentity (entryAlignedSequence headEntry) (entryAlignedSequence x)) < identitycutoff) rest
+--        result = headEntry:filterIdenticalAlignmentEntry filteredEntries identitycutoff
+--filterIdenticalAlignmentEntry [] _ = []
 
 isUnSimilarSequence :: [Sequence] -> Double -> Sequence -> Bool
 isUnSimilarSequence collectedSequences identitycutoff checkSequence = any (\ x -> (sequenceIdentity checkSequence x) < identitycutoff) collectedSequences
@@ -1527,11 +1523,11 @@
     then do 
       let resultRNAz = tempDirPath staticOptions ++ "result.rnaz"
       let resultRNAcode = tempDirPath staticOptions ++ "result.rnacode"
-      let sequenceNumber = 6 :: Int
+      let seqNumber = 6 :: Int
       let optimalIdentity = 80 :: Double
       let maximalIdentity = 99 :: Double
       let referenceSequence = True
-      rnazClustalpath <- preprocessClustalForRNAcodeExternal clustalFilepath reformatedClustalPath sequenceNumber (truncate optimalIdentity) (truncate maximalIdentity) referenceSequence
+      rnazClustalpath <- preprocessClustalForRNAcodeExternal clustalFilepath reformatedClustalPath seqNumber (truncate optimalIdentity) (truncate maximalIdentity) referenceSequence
       if isRight rnazClustalpath
         then do
           systemRNAz "-l" (fromRight rnazClustalpath) resultRNAz 
@@ -1586,9 +1582,12 @@
   let sequenceNumberOption = " -n "  ++ show seqenceNumber ++ " "
   let optimalIdentityOption = " -i "  ++ show optimalIdentity  ++ " "
   let maximalIdentityOption = " --max-id="  ++ show maximalIdenity  ++ " "
-  let referenceSequenceOption = if referenceSequence then " " else " -x "                            
-  system ("rnazSelectSeqs.pl " ++ reformatedClustalPath ++ " " ++ sequenceNumberOption ++ optimalIdentityOption ++ maximalIdentityOption ++ referenceSequenceOption ++" >" ++ selectedClustalpath)
-  return (Right selectedClustalpath)
+  let referenceSequenceOption = if referenceSequence then " " else " -x "
+  let syscall = ("rnazSelectSeqs.pl " ++ reformatedClustalPath ++ " " ++ sequenceNumberOption ++ optimalIdentityOption ++ maximalIdentityOption ++ referenceSequenceOption ++  " >" ++ selectedClustalpath)
+  --putStrLn syscall
+  system syscall
+  selectedClustalText <- readFile selectedClustalpath
+  return (Right selectedClustalText)
 
 -- | Call for external preprocessClustalForRNAcode - RNAcode additionally to RNAz requirements does not accept pipe,underscore, doublepoint symbols
 preprocessClustalForRNAcodeExternal :: String -> String -> Int -> Int -> Int -> Bool -> IO (Either String String)
@@ -1605,50 +1604,53 @@
   let sequenceNumberOption = " -n "  ++ show seqenceNumber  ++ " "
   let optimalIdentityOption = " -i "  ++ show optimalIdentity  ++ " "
   let maximalIdentityOption = " --max-id="  ++ show maximalIdenity  ++ " "
-  let referenceSequenceOption = if referenceSequence then " " else " -x "       
-  system ("rnazSelectSeqs.pl " ++ reformatedClustalPath ++ " " ++ sequenceNumberOption ++ optimalIdentityOption ++ maximalIdentityOption ++ referenceSequenceOption ++  " >" ++ selectedClustalpath)
-  return (Right selectedClustalpath)
+  let referenceSequenceOption = if referenceSequence then " " else " -x "
+  let syscall = ("rnazSelectSeqs.pl " ++ reformatedClustalPath ++ " " ++ sequenceNumberOption ++ optimalIdentityOption ++ maximalIdentityOption ++ referenceSequenceOption ++  " >" ++ selectedClustalpath)
+  --putStrLn syscall
+  system syscall
+  selectedClustalText <- readFile selectedClustalpath
+  return (Right selectedClustalText)
 
 -- | RNAz can process 500 sequences at max. Using rnazSelectSeqs to isolate representative sample. rnazSelectSeqs only accepts - gap characters, alignment is reformatted accordingly.
-preprocessClustalForRNAz :: String -> String -> IO (Either String String)
-preprocessClustalForRNAz clustalFilepath reformatedClustalPath = do
+--preprocessClustalForRNAz :: String -> String -> IO (Either String String)
+--preprocessClustalForRNAz clustalFilepath reformatedClustalPath = do
+--  clustalText <- TI.readFile clustalFilepath
+--  let clustalTextLines = T.lines clustalText
+--  if length clustalTextLines > 5
+--    then do 
+      --change clustal format for rnazSelectSeqs.pl
+--      let reformatedClustalString = T.map reformatAln clustalText
+--      TI.writeFile reformatedClustalPath reformatedClustalString
+      --select representative entries from result.Clustal with select_sequences
+--      let selectedClustalpath = clustalFilepath ++ ".selected"
+--      parsedClustalInput <- readClustalAlignment clustalFilepath
+--      if isRight parsedClustalInput
+--        then do
+--          let filteredClustalInput = rnaZSelectSeqs (fromRight parsedClustalInput) 500 99
+          --writeFile selectedClustalpath (show filteredClustalInput)
+--          return (Right filteredClustalInput)
+--        else return (Left (show (fromLeft parsedClustal)))
+--    else return (Right clustalFilepath)
+
+preprocessClustalForRNAz :: String -> String -> Int -> Double -> Double -> Bool -> IO (Either String String)
+preprocessClustalForRNAz clustalFilepath _ seqenceNumber optimalIdentity maximalIdenity referenceSequence = do
   clustalText <- TI.readFile clustalFilepath
   let clustalTextLines = T.lines clustalText
   if length clustalTextLines > 5
     then do 
       --change clustal format for rnazSelectSeqs.pl
-      let reformatedClustalString = T.map reformatAln clustalText
-      TI.writeFile reformatedClustalPath reformatedClustalString
+      --let reformatedClustalString = T.map reformatAln clustalText
+      --TI.writeFile reformatedClustalPath reformatedClustalString
       --select representative entries from result.Clustal with select_sequences
-      let selectedClustalpath = clustalFilepath ++ ".selected"
-      parsedClustalInput <- readClustalAlignment clustalFilepath
-      if isRight parsedClustalInput
-        then do
-          let filteredClustalInput = rnaZSelectSeqs (fromRight parsedClustalInput) 500 99
-          writeFile selectedClustalpath (show filteredClustalInput)
-          return (Right selectedClustalpath)
-        else return (Left (show (fromLeft parsedClustalInput)))
-    else return (Right clustalFilepath)
-
-preprocessClustalForRNAztest :: String -> String -> Int -> Double -> Double -> Bool -> IO (Either String String)
-preprocessClustalForRNAztest clustalFilepath reformatedClustalPath seqenceNumber optimalIdentity maximalIdenity referenceSequence = do
-  clustalText <- TI.readFile clustalFilepath
-  let clustalTextLines = T.lines clustalText
-  if length clustalTextLines > 5
-    then do 
-      --change clustal format for rnazSelectSeqs.pl
-      let reformatedClustalString = T.map reformatAln clustalText
-      TI.writeFile reformatedClustalPath reformatedClustalString
-      --select representative entries from result.Clustal with select_sequences
-      let selectedClustalpath = clustalFilepath ++ ".selected"
+      --let selectedClustalpath = clustalFilepath ++ ".selected"
       parsedClustalInput <- readClustalAlignment clustalFilepath
       if isRight parsedClustalInput
         then do
           let filteredClustalInput = rnaZSelectSeqs2 (fromRight parsedClustalInput) seqenceNumber optimalIdentity maximalIdenity referenceSequence
           --writeFile selectedClustalpath (show filteredClustalInput)
-          return (Right $ show filteredClustalInput)
+          return (Right (show filteredClustalInput))
         else return (Left (show (fromLeft parsedClustalInput)))
-    else return (Right clustalFilepath)
+    else return (Right (show clustalText))
 
 rnaZSelectSeqs2 :: ClustalAlignment -> Int -> Double -> Double -> Bool -> ClustalAlignment
 rnaZSelectSeqs2 currentClustalAlignment seqenceNumber optimalIdentity maximalIdenity referenceSequence = newClustalAlignment
@@ -1660,11 +1662,10 @@
         entriesToDiscard = preFilterIdentityMatrix maximalIdenity seqenceNumber totalSeqNumber [] entryIdentities
         filteredEntryIdentities = filter (discardIdentityEntry entriesToDiscard) entryIdentities
         --Optimize mean pairwise similarity (greedily) - remove worst sequence until desired number is reached
-        selectedEntryIndices = greedyFilterIdentityEntries optimalIdentity seqenceNumber totalSeqNumber filteredEntryIdentities
+        selectedEntryIndices = greedyFilterIdentityEntries optimalIdentity seqenceNumber totalSeqNumber referenceSequence filteredEntryIdentities 
         selectedEntries = map (\ind -> entryVector V.! ind) selectedEntryIndices
         selectedEntryHeader = map entrySequenceIdentifier selectedEntries
-        selectedEntrySequences = map entryAlignedSequence selectedEntries
-        --reformattedEntrySequences = map (map reformatRNACodeAln) selectedEntrySequences
+        selectedEntrySequences = map entryAlignedSequence selectedEntries           
         gapfreeEntrySequences = Data.List.transpose (filter (\a -> not (all isGap a)) (Data.List.transpose selectedEntrySequences))
         gapfreeEntries = map (\(a,b) -> ClustalAlignmentEntry a  b)(zip selectedEntryHeader gapfreeEntrySequences)
         emptyConservationTrack = setEmptyConservationTrack gapfreeEntries (conservationTrack currentClustalAlignment)
@@ -1680,16 +1681,22 @@
 isGap :: Char -> Bool
 isGap a = a == '-'
 
-greedyFilterIdentityEntries :: Double -> Int -> Int -> [(Int,Int,Double)] -> [Int]
-greedyFilterIdentityEntries optimalIdentity seqenceNumber totalSeqNumber entryIdentities
-    | totalSeqNumber <= seqenceNumber  = filteredEntryIdentitiesIndices
+greedyFilterIdentityEntries :: Double -> Int -> Int -> Bool -> [(Int,Int,Double)] -> [Int]
+greedyFilterIdentityEntries optimalIdentity seqenceNumber totalSeqNumber useReferenceSequence entryIdentities
+    | totalSeqNumber <= seqenceNumber = filteredEntryIdentitiesIndices
     | null entryIdentities  = []
-    | otherwise = selectedEntries
+    | otherwise = selectedEntriesWithRef
       where filteredEntryIdentitiesIndices = nub (map (\(a,_,_) -> a) entryIdentities)
             costPerEntry = map (entryCost optimalIdentity entryIdentities) filteredEntryIdentitiesIndices
             sortedCostPerEntry = sortBy compareEntryCost costPerEntry
             selectedEntries = map fst (take seqenceNumber sortedCostPerEntry)
-            
+            selectedEntriesWithRef = addReferenceSequenceIndex useReferenceSequence selectedEntries
+
+addReferenceSequenceIndex :: Bool -> [Int] -> [Int]                                     
+addReferenceSequenceIndex useReferenceSequence selectedEntries
+  | useReferenceSequence = if elem 0 selectedEntries then selectedEntries else (take (length selectedEntries - 1) selectedEntries) ++ [0]
+  | otherwise =  selectedEntries
+                                     
 compareEntryCost :: forall t t1 a. Ord a => (t, a) -> (t1, a) -> Ordering            
 compareEntryCost (_,costA) (_,costB) = compare costA costB
             
@@ -1734,13 +1741,13 @@
         ident=stringIdentity (entryVector V.! i) (entryVector V.! j)
 
 -- Iteratively removes sequences with decreasing similarity until target number of alignment entries is reached.
-rnaZSelectSeqs :: ClustalAlignment -> Int -> Double -> ClustalAlignment
-rnaZSelectSeqs currentClustalAlignment targetEntries identityCutoff
-  | targetEntries < numberOfEntries = rnaZSelectSeqs filteredAlignment targetEntries (identityCutoff - 1)
-  | otherwise = currentClustalAlignment
-  where numberOfEntries =  length (alignmentEntries currentClustalAlignment) 
-        filteredEntries = filterIdenticalAlignmentEntry (alignmentEntries currentClustalAlignment) identityCutoff 
-        filteredAlignment = ClustalAlignment filteredEntries (conservationTrack currentClustalAlignment)
+--rnaZSelectSeqs :: ClustalAlignment -> Int -> Double -> ClustalAlignment
+--rnaZSelectSeqs currentClustalAlignment targetEntries identityCutoff
+--  | targetEntries < numberOfEntries = rnaZSelectSeqs filteredAlignment targetEntries (identityCutoff - 1)
+--  | otherwise = currentClustalAlignment
+--  where numberOfEntries =  length (alignmentEntries currentClustalAlignment) 
+--        filteredEntries = filterIdenticalAlignmentEntry (alignmentEntries currentClustalAlignment) identityCutoff 
+--        filteredAlignment = ClustalAlignment filteredEntries (conservationTrack currentClustalAlignment)
 
 reformatRNACodeAln :: Char -> Char 
 reformatRNACodeAln c
